--- conflicted
+++ resolved
@@ -235,7 +235,6 @@
         })
     }
 
-<<<<<<< HEAD
     /// Select values from `true_array` or `false_array` according to the boolean value of `self`.
     pub fn select(&self, true_array: &Self, false_array: &Self) -> Result {
         let A::Bool(s) = self else {
@@ -269,7 +268,8 @@
                 ))
             }
         })
-=======
+    }
+
     pub fn substring(&self, start: &Self, length: &Self) -> Result<Self, ConvertError> {
         let (A::Utf8(a), A::Int32(b), A::Int32(c)) = (self, start, length) else {
             return Err(ConvertError::NoTernaryOp("substring".into(), self.type_string(), start.type_string(), length.type_string()));
@@ -296,7 +296,6 @@
                     .collect::<String>()
             },
         )))
->>>>>>> 424db3f0
     }
 
     /// Perform binary operation.
@@ -667,7 +666,6 @@
     Ok(builder.finish())
 }
 
-<<<<<<< HEAD
 fn select_op<A>(s: &BoolArray, a: &A, b: &A) -> A
 where
     A: ArrayValidExt + ArrayFromDataExt,
@@ -681,7 +679,8 @@
     let mut valid = s.get_valid_bitmap().and(a.get_valid_bitmap());
     valid.or(&s.get_valid_bitmap().not_then_and(b.get_valid_bitmap()));
     A::from_data(it, valid)
-=======
+}
+
 fn ternary_op<A, B, C, O, F, V>(a: &A, b: &B, c: &C, f: F) -> O
 where
     A: Array,
@@ -700,7 +699,6 @@
         }
     }
     builder.finish()
->>>>>>> 424db3f0
 }
 
 /// Optimized operations.
