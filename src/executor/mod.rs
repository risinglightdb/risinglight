// Copyright 2022 RisingLight Project Authors. Licensed under Apache-2.0.

//! # Execution Model
//!
//! The execution engine executes the query in a Vectorized Volcano model.
//!
//! # Async Stream
//!
//! Each executor is an async-stream that produces a stream of values asynchronously.
//!
//! To write async-stream in Rust, we use the [`try_stream`] macro from [`async_stream`] crate.
//!
//! [`try_stream`]: async_stream::try_stream

use std::sync::Arc;

use futures::stream::{BoxStream, StreamExt};
use futures_async_stream::try_stream;
use itertools::Itertools;

use crate::array::DataChunk;
use crate::optimizer::plan_nodes::*;
use crate::optimizer::PlanVisitor;
use crate::storage::{StorageImpl, TracedStorageError};
use crate::types::ConvertError;

mod aggregation;
mod copy_from_file;
mod copy_to_file;
mod create;
mod delete;
mod drop;
mod dummy_scan;
pub mod evaluator;
mod explain;
mod filter;
mod hash_agg;
mod hash_join;
mod insert;
mod limit;
mod nested_loop_join;
mod order;
mod projection;
mod simple_agg;
mod table_scan;
mod values;

pub use self::aggregation::*;
use self::copy_from_file::*;
use self::copy_to_file::*;
use self::create::*;
use self::delete::*;
use self::drop::*;
use self::dummy_scan::*;
use self::explain::*;
use self::filter::*;
use self::hash_agg::*;
use self::hash_join::*;
use self::insert::*;
use self::limit::*;
use self::nested_loop_join::*;
use self::order::*;
use self::projection::*;
use self::simple_agg::*;
use self::table_scan::*;
use self::values::*;

/// The error type of execution.
#[derive(thiserror::Error, Debug)]
pub enum ExecutorError {
    #[error("failed to build executors from the physical plan")]
    BuildingPlanError,
    #[error("storage error: {0}")]
    Storage(
        #[from]
        #[backtrace]
        #[source]
        TracedStorageError,
    ),
    #[error("conversion error: {0}")]
    Convert(#[from] ConvertError),
    #[error("tuple length mismatch: expected {expected} but got {actual}")]
    LengthMismatch { expected: usize, actual: usize },
    #[error("io error")]
    Io(
        #[from]
        #[source]
        std::io::Error,
    ),
    #[error("csv error")]
    Csv(
        #[from]
        #[source]
        csv::Error,
    ),
    #[error("value can not be null")]
    NotNullable,
}

/// The maximum chunk length produced by executor at a time.
const PROCESSING_WINDOW_SIZE: usize = 1024;

/// A type-erased executor object.
///
/// Logically an executor is a stream of data chunks.
///
/// It consumes one or more streams from its child executors,
/// and produces a stream to its parent.
pub type BoxedExecutor = BoxStream<'static, Result<DataChunk, ExecutorError>>;

/// The builder of executor.
#[derive(Clone)]
pub struct ExecutorBuilder {
    storage: StorageImpl,
}

impl ExecutorBuilder {
    /// Create a new executor builder.
    pub fn new(storage: StorageImpl) -> ExecutorBuilder {
        ExecutorBuilder { storage }
    }

    pub fn build(&mut self, plan: PlanRef) -> BoxedExecutor {
        self.visit(plan).unwrap()
    }
}

impl PlanVisitor<BoxedExecutor> for ExecutorBuilder {
    fn visit_dummy(&mut self, _plan: &Dummy) -> Option<BoxedExecutor> {
        Some(DummyScanExecutor.execute())
    }

    fn visit_physical_create_table(&mut self, plan: &PhysicalCreateTable) -> Option<BoxedExecutor> {
        Some(match &self.storage {
            StorageImpl::InMemoryStorage(storage) => CreateTableExecutor {
                plan: plan.clone(),
                storage: storage.clone(),
            }
            .execute(),
            StorageImpl::SecondaryStorage(storage) => CreateTableExecutor {
                plan: plan.clone(),
                storage: storage.clone(),
            }
            .execute(),
        })
    }

    fn visit_physical_drop(&mut self, plan: &PhysicalDrop) -> Option<BoxedExecutor> {
        Some(match &self.storage {
            StorageImpl::InMemoryStorage(storage) => DropExecutor {
                plan: plan.clone(),
                storage: storage.clone(),
            }
            .execute(),
            StorageImpl::SecondaryStorage(storage) => DropExecutor {
                plan: plan.clone(),
                storage: storage.clone(),
            }
            .execute(),
        })
    }

    fn visit_physical_insert(&mut self, plan: &PhysicalInsert) -> Option<BoxedExecutor> {
        Some(match &self.storage {
            StorageImpl::InMemoryStorage(storage) => InsertExecutor {
                table_ref_id: plan.logical().table_ref_id(),
                column_ids: plan.logical().column_ids().to_vec(),
                storage: storage.clone(),
                child: self.visit(plan.child()).unwrap(),
            }
            .execute(),
            StorageImpl::SecondaryStorage(storage) => InsertExecutor {
                table_ref_id: plan.logical().table_ref_id(),
                column_ids: plan.logical().column_ids().to_vec(),
                storage: storage.clone(),
                child: self.visit(plan.child()).unwrap(),
            }
            .execute(),
        })
    }

    fn visit_physical_nested_loop_join(
        &mut self,
        plan: &PhysicalNestedLoopJoin,
    ) -> Option<BoxedExecutor> {
        let left_child = self.visit(plan.left()).unwrap();
        let right_child = self.visit(plan.right()).unwrap();
        Some(
            NestedLoopJoinExecutor {
                left_child,
                right_child,
                join_op: plan.logical().join_op(),
<<<<<<< HEAD
                condition: plan.logical().predicate().to_on_clause(),
                left_types,
                right_types,
=======
                condition: plan.logical().condition().clone(),
                left_types: plan.left().out_types(),
                right_types: plan.right().out_types(),
>>>>>>> c6fa865c
            }
            .execute(),
        )
    }

    fn visit_physical_table_scan(&mut self, plan: &PhysicalTableScan) -> Option<BoxedExecutor> {
        Some(match &self.storage {
            StorageImpl::InMemoryStorage(storage) => TableScanExecutor {
                plan: plan.clone(),
                expr: None,
                storage: storage.clone(),
            }
            .execute(),
            StorageImpl::SecondaryStorage(storage) => TableScanExecutor {
                plan: plan.clone(),
                expr: plan.logical().expr().cloned(),
                storage: storage.clone(),
            }
            .execute(),
        })
    }

    fn visit_physical_projection(&mut self, plan: &PhysicalProjection) -> Option<BoxedExecutor> {
        Some(
            ProjectionExecutor {
                project_expressions: plan.logical().project_expressions().to_vec(),
                child: self.visit(plan.child()).unwrap(),
            }
            .execute(),
        )
    }

    fn visit_physical_filter(&mut self, plan: &PhysicalFilter) -> Option<BoxedExecutor> {
        Some(
            FilterExecutor {
                expr: plan.logical().expr().clone(),
                child: self.visit(plan.child()).unwrap(),
            }
            .execute(),
        )
    }

    fn visit_physical_order(&mut self, plan: &PhysicalOrder) -> Option<BoxedExecutor> {
        Some(
            OrderExecutor {
                comparators: plan.logical().comparators().to_vec(),
                child: self.visit(plan.child()).unwrap(),
            }
            .execute(),
        )
    }

    fn visit_physical_limit(&mut self, plan: &PhysicalLimit) -> Option<BoxedExecutor> {
        Some(
            LimitExecutor {
                child: self.visit(plan.child()).unwrap(),
                offset: plan.logical().offset(),
                limit: plan.logical().limit(),
            }
            .execute(),
        )
    }

    fn visit_physical_explain(&mut self, plan: &PhysicalExplain) -> Option<BoxedExecutor> {
        Some(ExplainExecutor { plan: plan.clone() }.execute())
    }

    fn visit_physical_hash_agg(&mut self, plan: &PhysicalHashAgg) -> Option<BoxedExecutor> {
        Some(
            HashAggExecutor {
                agg_calls: plan.logical().agg_calls().to_vec(),
                group_keys: plan.logical().group_keys().to_vec(),
                child: self.visit(plan.child()).unwrap(),
            }
            .execute(),
        )
    }

    fn visit_physical_hash_join(&mut self, plan: &PhysicalHashJoin) -> Option<BoxedExecutor> {
        let left_child = self.visit(plan.left()).unwrap();
        let right_child = self.visit(plan.right()).unwrap();
        Some(
            HashJoinExecutor {
                left_child,
                right_child,
                join_op: plan.logical().join_op(),
                condition: plan.logical().predicate().to_on_clause(),
                left_column_index: plan.left_column_index(),
                right_column_index: plan.right_column_index(),
                left_types: plan.left().out_types(),
                right_types: plan.right().out_types(),
            }
            .execute(),
        )
    }

    fn visit_physical_simple_agg(&mut self, plan: &PhysicalSimpleAgg) -> Option<BoxedExecutor> {
        Some(
            SimpleAggExecutor {
                agg_calls: plan.agg_calls().to_vec(),
                child: self.visit(plan.child()).unwrap(),
            }
            .execute(),
        )
    }

    fn visit_physical_delete(&mut self, plan: &PhysicalDelete) -> Option<BoxedExecutor> {
        let child = self.visit(plan.child()).unwrap();
        Some(match &self.storage {
            StorageImpl::InMemoryStorage(storage) => DeleteExecutor {
                child,
                table_ref_id: plan.logical().table_ref_id(),
                storage: storage.clone(),
            }
            .execute(),
            StorageImpl::SecondaryStorage(storage) => DeleteExecutor {
                child,
                table_ref_id: plan.logical().table_ref_id(),
                storage: storage.clone(),
            }
            .execute(),
        })
    }

    fn visit_physical_values(&mut self, plan: &PhysicalValues) -> Option<BoxedExecutor> {
        Some(
            ValuesExecutor {
                column_types: plan.logical().column_types().to_vec(),
                values: plan.logical().values().to_vec(),
            }
            .execute(),
        )
    }

    fn visit_physical_copy_from_file(
        &mut self,
        plan: &PhysicalCopyFromFile,
    ) -> Option<BoxedExecutor> {
        Some(CopyFromFileExecutor { plan: plan.clone() }.execute())
    }

    fn visit_physical_copy_to_file(&mut self, plan: &PhysicalCopyToFile) -> Option<BoxedExecutor> {
        Some(
            CopyToFileExecutor {
                child: self.visit(plan.child()).unwrap(),
                path: plan.logical().path().clone(),
                format: plan.logical().format().clone(),
            }
            .execute(),
        )
    }
}<|MERGE_RESOLUTION|>--- conflicted
+++ resolved
@@ -190,15 +190,9 @@
                 left_child,
                 right_child,
                 join_op: plan.logical().join_op(),
-<<<<<<< HEAD
                 condition: plan.logical().predicate().to_on_clause(),
-                left_types,
-                right_types,
-=======
-                condition: plan.logical().condition().clone(),
                 left_types: plan.left().out_types(),
                 right_types: plan.right().out_types(),
->>>>>>> c6fa865c
             }
             .execute(),
         )
