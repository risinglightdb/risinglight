// Copyright 2024 RisingLight Project Authors. Licensed under Apache-2.0.

//! # Execution Model
//!
//! The execution engine executes the query in a Vectorized Volcano model.
//!
//! # Async Stream
//!
//! Each executor is an async-stream that produces a stream of values asynchronously.
//!
//! To write async-stream in Rust, we use the [`try_stream`] macro from [`async_stream`] crate.
//!
//! [`try_stream`]: async_stream::try_stream

use std::collections::HashMap;
use std::sync::Arc;
use std::time::Duration;

use egg::{Id, Language};
use futures::stream::{BoxStream, StreamExt};
use futures_async_stream::try_stream;
use itertools::Itertools;
use tracing::Instrument;

// use minitrace::prelude::*;
use self::analyze::*;
use self::copy_from_file::*;
use self::copy_to_file::*;
use self::create_function::*;
use self::create_table::*;
use self::create_view::*;
use self::delete::*;
use self::drop::*;
pub use self::error::Error as ExecutorError;
use self::error::*;
use self::evaluator::*;
use self::exchange::*;
use self::explain::*;
use self::filter::*;
use self::hash_agg::*;
use self::hash_join::*;
use self::insert::*;
use self::limit::*;
use self::merge_join::*;
use self::nested_loop_join::*;
use self::order::*;
// #[allow(unused_imports)]
// use self::perfect_hash_agg::*;
use self::projection::*;
use self::simple_agg::*;
use self::sort_agg::*;
use self::system_table_scan::*;
use self::table_scan::*;
use self::top_n::TopNExecutor;
use self::values::*;
use self::window::*;
use crate::array::DataChunk;
use crate::catalog::{RootCatalog, RootCatalogRef, TableRefId};
use crate::planner::{Expr, ExprAnalysis, Optimizer, RecExpr, TypeSchemaAnalysis};
use crate::storage::Storage;
use crate::types::{ColumnIndex, DataType};
use crate::utils::timed::{FutureExt as _, Span as TimeSpan};

mod analyze;
mod copy_from_file;
mod copy_to_file;
mod create_function;
mod create_table;
mod create_view;
mod delete;
mod drop;
mod evaluator;
mod exchange;
mod explain;
mod filter;
mod hash_agg;
mod hash_join;
mod insert;
mod limit;
mod nested_loop_join;
mod order;
mod system_table_scan;
// mod perfect_hash_agg;
mod error;
mod merge_join;
mod projection;
mod simple_agg;
mod sort_agg;
mod table_scan;
mod top_n;
mod values;
mod window;

/// The maximum chunk length produced by executor at a time.
const PROCESSING_WINDOW_SIZE: usize = 1024;

/// A type-erased executor object.
///
/// Logically an executor is a stream of data chunks.
///
/// It consumes one or more streams from its child executors,
/// and produces a stream to its parent.
pub type BoxedExecutor = BoxStream<'static, Result<DataChunk>>;
/// A boxed dispatcher that distributes data to multiple partitions.
pub type BoxedDispatcher = BoxStream<'static, Result<(DataChunk, usize)>>;

pub fn build(optimizer: Optimizer, storage: Arc<impl Storage>, plan: &RecExpr) -> BoxedExecutor {
    Builder::new(optimizer, storage, plan).build()
}

/// The builder of executor.
struct Builder<S: Storage> {
    storage: Arc<S>,
    optimizer: Optimizer,
    egraph: egg::EGraph<Expr, TypeSchemaAnalysis>,
    root: Id,
    /// For scans on views, we prebuild their executors and store them here.
    /// Multiple scans on the same view will share the same executor.
<<<<<<< HEAD
    views: HashMap<TableRefId, PartitionedStreamSubscriber>,
=======
    views: HashMap<TableRefId, StreamSubscriber>,
    metrics: Metrics,
>>>>>>> 8b19a091
}

impl<S: Storage> Builder<S> {
    /// Create a new executor builder.
    fn new(optimizer: Optimizer, storage: Arc<S>, plan: &RecExpr) -> Self {
        let mut egraph = egg::EGraph::new(TypeSchemaAnalysis {
            catalog: optimizer.catalog().clone(),
        });
        let root = egraph.add_expr(plan);

        // recursively build for all views
        let mut views = HashMap::new();
        for node in plan.as_ref() {
            if let Expr::Table(tid) = node
                && let Some(query) = optimizer.catalog().get_table(tid).unwrap().query()
            {
                let builder = Self::new(optimizer.clone(), storage.clone(), query);
                let subscriber = builder.build_subscriber();
                views.insert(*tid, subscriber);
            }
        }

        Builder {
            storage,
            optimizer,
            egraph,
            root,
            views,
            metrics: Metrics::default(),
        }
    }

    /// Get the node from id.
    fn node(&self, id: Id) -> &Expr {
        // each e-class has exactly one node since there is no rewrite or union.
        &self.egraph[id].nodes[0]
    }

    /// Extract a `RecExpr` from id.
    fn recexpr(&self, id: Id) -> RecExpr {
        self.node(id).build_recexpr(|id| self.node(id).clone())
    }

    /// Returns the output types of a plan node.
    fn plan_types(&self, id: Id) -> &[DataType] {
        let ty = self.egraph[id].data.type_.as_ref().unwrap();
        ty.as_struct()
    }

    /// Resolve the column index of `expr` in `plan`.
    fn resolve_column_index(&self, expr: Id, plan: Id) -> RecExpr {
        let schema = &self.egraph[plan].data.schema;
        self.resolve_column_index_on_schema(expr, schema)
    }

    /// Resolve the column index of `expr` in `left` || `right`.
    fn resolve_column_index2(&self, expr: Id, left: Id, right: Id) -> RecExpr {
        let left = &self.egraph[left].data.schema;
        let right = &self.egraph[right].data.schema;
        let schema = left.iter().chain(right.iter()).cloned().collect_vec();
        self.resolve_column_index_on_schema(expr, &schema)
    }

    /// Resolve the column index of `expr` in `schema`.
    fn resolve_column_index_on_schema(&self, expr: Id, schema: &[Id]) -> RecExpr {
        self.node(expr).build_recexpr(|id| {
            if let Some(idx) = schema.iter().position(|x| *x == id) {
                return Expr::ColumnIndex(ColumnIndex(idx as _));
            }
            match self.node(id) {
                Expr::Column(c) => panic!("column {c} not found from input"),
                e => e.clone(),
            }
        })
    }

    /// Returns the catalog.
    fn catalog(&self) -> &RootCatalogRef {
        self.optimizer.catalog()
    }

    /// Builds the executor.
<<<<<<< HEAD
    fn build(self) -> BoxedExecutor {
        self.build_id(self.root).spawn_merge()
    }

    /// Builds the executor and returns its subscriber.
    fn build_subscriber(self) -> PartitionedStreamSubscriber {
        self.build_id(self.root).spawn()
    }

    /// Builds stream for the given plan.
    fn build_id(&self, id: Id) -> PartitionedStream {
=======
    fn build(mut self) -> BoxedExecutor {
        self.build_id(self.root)
    }

    /// Builds the executor and returns its subscriber.
    fn build_subscriber(mut self) -> StreamSubscriber {
        self.build_id_subscriber(self.root)
    }

    /// Builds the executor for the given id.
    fn build_id(&mut self, id: Id) -> BoxedExecutor {
        self.build_id_subscriber(id).subscribe()
    }

    /// Builds the executor for the given id and returns its subscriber.
    fn build_id_subscriber(&mut self, id: Id) -> StreamSubscriber {
>>>>>>> 8b19a091
        use Expr::*;
        match self.node(id).clone() {
            Scan([table, list, filter]) => {
                let table_id = self.node(table).as_table();
                let columns = (self.node(list).as_list().iter())
                    .map(|id| self.node(*id).as_column())
                    .collect_vec();
                // analyze range filter
                let filter = {
                    use std::ops::Bound;
                    let mut egraph = egg::EGraph::new(ExprAnalysis::default());
                    let root = egraph.add_expr(&self.recexpr(filter));
                    let expr: Option<crate::storage::KeyRange> =
                        egraph[root].data.range.clone().map(|(_, r)| r);
                    if matches!(
                        expr,
                        Some(crate::storage::KeyRange {
                            start: Bound::Unbounded,
                            end: Bound::Unbounded
                        })
                    ) {
                        None
                    } else {
                        expr
                    }
                };

                if let Some(subscriber) = self.views.get(&table_id) {
                    // scan a view
                    assert!(
                        filter.is_none(),
                        "range filter is not supported in view scan"
                    );

                    // resolve column index
                    // child schema: [$v.0, $v.1, ...]
                    let mut projs = RecExpr::default();
                    let lists = columns
                        .iter()
                        .map(|c| {
                            projs.add(ColumnIndex(crate::types::ColumnIndex(c.column_id as _)))
                        })
                        .collect();
                    projs.add(List(lists));

                    subscriber.subscribe().map(|c| {
                        ProjectionExecutor {
                            projs: projs.clone(),
                        }
                        .execute(c)
                    })
                } else if table_id.schema_id == RootCatalog::SYSTEM_SCHEMA_ID {
                    SystemTableScan {
                        catalog: self.catalog().clone(),
                        storage: self.storage.clone(),
                        table_id,
                        columns,
                    }
                    .execute()
                    .into()
                } else {
                    TableScanExecutor {
                        table_id,
                        columns,
                        filter,
                        storage: self.storage.clone(),
                    }
                    .execute()
                    .into()
                }
            }

            Values(rows) => ValuesExecutor {
                column_types: self.plan_types(id).to_vec(),
                values: {
                    rows.iter()
                        .map(|row| {
                            (self.node(*row).as_list().iter())
                                .map(|id| self.recexpr(*id))
                                .collect()
                        })
                        .collect()
                },
            }
            .execute()
            .into(),

            Proj([projs, child]) => self.build_id(child).map(|c| {
                ProjectionExecutor {
                    projs: self.resolve_column_index(projs, child),
                }
                .execute(c)
            }),

            Filter([cond, child]) => self.build_id(child).map(|c| {
                FilterExecutor {
                    condition: self.resolve_column_index(cond, child),
                }
                .execute(c)
            }),

            Order([order_keys, child]) => self.build_id(child).map(|c| {
                OrderExecutor {
                    order_keys: self.resolve_column_index(order_keys, child),
                    types: self.plan_types(id).to_vec(),
                }
                .execute(c)
            }),

            Limit([limit, offset, child]) => self.build_id(child).map(|c| {
                LimitExecutor {
                    limit: (self.node(limit).as_const().as_usize().unwrap())
                        .unwrap_or(usize::MAX / 2),
                    offset: self.node(offset).as_const().as_usize().unwrap().unwrap(),
                }
                .execute(c)
            }),

            TopN([limit, offset, order_keys, child]) => self.build_id(child).map(|c| {
                TopNExecutor {
                    limit: (self.node(limit).as_const().as_usize().unwrap())
                        .unwrap_or(usize::MAX / 2),
                    offset: self.node(offset).as_const().as_usize().unwrap().unwrap(),
                    order_keys: self.resolve_column_index(order_keys, child),
                    types: self.plan_types(id).to_vec(),
                }
                .execute(c)
            }),

            Join([op, on, left, right]) => self
                .build_id(left)
                .spawn() // ends the pipeline of left side
                .subscribe()
                .zip(self.build_id(right))
                .map(|l, r| match self.node(op) {
                    Inner | LeftOuter | RightOuter | FullOuter => NestedLoopJoinExecutor {
                        op: self.node(op).clone(),
                        condition: self.resolve_column_index2(on, left, right),
                        left_types: self.plan_types(left).to_vec(),
                        right_types: self.plan_types(right).to_vec(),
                    }
                    .execute(l, r),
                    op @ Semi | op @ Anti => NestedLoopSemiJoinExecutor {
                        anti: matches!(op, Anti),
                        condition: self.resolve_column_index2(on, left, right),
                        left_types: self.plan_types(left).to_vec(),
                    }
                    .execute(l, r),
                    t => panic!("invalid join type: {t:?}"),
                }),

            HashJoin(args @ [op, _, _, _, left, right]) => self
                .build_id(left)
                .spawn() // ends the pipeline of left side
                .subscribe()
                .zip(self.build_id(right))
                .map(|l, r| match self.node(op) {
                    Inner => self.build_hashjoin::<{ JoinType::Inner }>(args, l, r),
                    LeftOuter => self.build_hashjoin::<{ JoinType::LeftOuter }>(args, l, r),
                    RightOuter => self.build_hashjoin::<{ JoinType::RightOuter }>(args, l, r),
                    FullOuter => self.build_hashjoin::<{ JoinType::FullOuter }>(args, l, r),
                    Semi => self.build_hashsemijoin(args, false, l, r),
                    Anti => self.build_hashsemijoin(args, true, l, r),
                    t => panic!("invalid join type: {t:?}"),
                }),

            MergeJoin(args @ [op, _, _, _, left, right]) => self
                .build_id(left)
                .spawn() // ends the pipeline of left side
                .subscribe()
                .zip(self.build_id(right))
                .map(|l, r| match self.node(op) {
                    Inner => self.build_mergejoin::<{ JoinType::Inner }>(args, l, r),
                    LeftOuter => self.build_mergejoin::<{ JoinType::LeftOuter }>(args, l, r),
                    RightOuter => self.build_mergejoin::<{ JoinType::RightOuter }>(args, l, r),
                    FullOuter => self.build_mergejoin::<{ JoinType::FullOuter }>(args, l, r),
                    t => panic!("invalid join type: {t:?}"),
                }),

            Apply(_) => {
                panic!("Apply is not supported in executor. It should be rewritten to join by optimizer.")
            }

            Agg([aggs, child]) => self.build_id(child).map(|c| {
                SimpleAggExecutor {
                    aggs: self.resolve_column_index(aggs, child),
                    types: self.plan_types(id).to_vec(),
                }
                .execute(c)
            }),

            HashAgg([keys, aggs, child]) => self.build_id(child).map(|c| {
                HashAggExecutor {
                    keys: self.resolve_column_index(keys, child),
                    aggs: self.resolve_column_index(aggs, child),
                    types: self.plan_types(id).to_vec(),
                }
                .execute(c)
            }),

            SortAgg([keys, aggs, child]) => self.build_id(child).map(|c| {
                SortAggExecutor {
                    keys: self.resolve_column_index(keys, child),
                    aggs: self.resolve_column_index(aggs, child),
                    types: self.plan_types(id).to_vec(),
                }
                .execute(c)
            }),

            Window([exprs, child]) => self.build_id(child).map(|c| {
                WindowExecutor {
                    exprs: self.resolve_column_index(exprs, child),
                    types: self.plan_types(exprs).to_vec(),
                }
                .execute(c)
            }),

            CreateTable(table) => CreateTableExecutor {
                table,
                storage: self.storage.clone(),
            }
            .execute()
            .into(),

            CreateView([table, query]) => CreateViewExecutor {
                table: self.node(table).as_create_table(),
                query: self.recexpr(query),
                catalog: self.catalog().clone(),
            }
            .execute()
            .into(),

            CreateFunction(f) => CreateFunctionExecutor {
                f,
                catalog: self.optimizer.catalog().clone(),
            }
            .execute()
            .into(),

            Drop(tables) => DropExecutor {
                tables: (self.node(tables).as_list().iter())
                    .map(|id| self.node(*id).as_table())
                    .collect(),
                catalog: self.catalog().clone(),
                storage: self.storage.clone(),
            }
            .execute()
            .into(),

            Insert([table, cols, child]) => InsertExecutor {
                table_id: self.node(table).as_table(),
                column_ids: (self.node(cols).as_list().iter())
                    .map(|id| self.node(*id).as_column().column_id)
                    .collect(),
                storage: self.storage.clone(),
            }
            .execute(self.build_id(child).assume_single())
            .into(),

            Delete([table, child]) => DeleteExecutor {
                table_id: self.node(table).as_table(),
                storage: self.storage.clone(),
            }
            .execute(self.build_id(child).assume_single())
            .into(),

            CopyFrom([src, types]) => CopyFromFileExecutor {
                source: self.node(src).as_ext_source(),
                types: self.node(types).as_type().as_struct().to_vec(),
            }
            .execute()
            .into(),

            CopyTo([src, child]) => CopyToFileExecutor {
                source: self.node(src).as_ext_source(),
            }
            .execute(self.build_id(child).assume_single())
            .into(),

            Explain(plan) => ExplainExecutor {
                plan: self.recexpr(plan),
                optimizer: self.optimizer.clone(),
            }
<<<<<<< HEAD
            .execute()
            .into(),

            Empty(_) => futures::stream::empty().boxed().into(),

            Exchange([dist, child]) => match self.node(dist) {
                Single => self.build_id(child).spawn_merge().into(),
                Broadcast => {
                    let subscriber = self.build_id(child).spawn();
                    let parallism = tokio::runtime::Handle::current().metrics().num_workers();
                    PartitionedStream {
                        streams: (0..parallism)
                            .map(|_| subscriber.subscribe_merge())
                            .collect(),
                    }
                }
                Random => {
                    let num_partitions = tokio::runtime::Handle::current().metrics().num_workers();
                    self.build_id(child)
                        .spawn_dispatch(num_partitions, |c| {
                            RandomPartitionProducer { num_partitions }.execute(c)
                        })
                        .subscribe()
                }
                Hash(keys) => {
                    let num_partitions = tokio::runtime::Handle::current().metrics().num_workers();
                    let child_schema = &self.egraph[child].data.schema;
                    let hash_key = (self.node(*keys).as_list().iter())
                        .map(|id| {
                            child_schema
                                .iter()
                                .position(|&x| x == *id)
                                .expect("hash key not found in child's schema")
                        })
                        .collect_vec();
                    self.build_id(child)
                        .spawn_dispatch(num_partitions, |c| {
                            HashPartitionProducer {
                                num_partitions,
                                hash_key: hash_key.clone(),
                            }
                            .execute(c)
                        })
                        .subscribe()
                }
                node => panic!("invalid exchange type: {node:?}"),
            },

            node => panic!("not a plan: {node:?}"),
        }
    }

    fn build_hashjoin<const T: JoinType>(
        &self,
        [_, cond, lkey, rkey, left, right]: [Id; 6],
        l: BoxedExecutor,
        r: BoxedExecutor,
    ) -> BoxedExecutor {
=======
            .execute(),

            Analyze(child) => {
                let stream = self.build_id(child);
                AnalyzeExecutor {
                    plan: self.recexpr(child),
                    catalog: self.optimizer.catalog().clone(),
                    metrics: std::mem::take(&mut self.metrics),
                }
                .execute(stream)
            }

            Empty(_) => futures::stream::empty().boxed(),

            node => panic!("not a plan: {node:?}"),
        };
        self.spawn(id, stream)
    }

    fn build_hashjoin<const T: JoinType>(&mut self, args: [Id; 6]) -> BoxedExecutor {
        let [_, cond, lkeys, rkeys, left, right] = args;
>>>>>>> 8b19a091
        assert_eq!(self.node(cond), &Expr::true_());
        HashJoinExecutor::<T> {
            left_keys: self.resolve_column_index(lkey, left),
            right_keys: self.resolve_column_index(rkey, right),
            left_types: self.plan_types(left).to_vec(),
            right_types: self.plan_types(right).to_vec(),
        }
        .execute(l, r)
    }

<<<<<<< HEAD
    fn build_hashsemijoin(
        &self,
        [_, cond, lkeys, rkeys, left, right]: [Id; 6],
        anti: bool,
        l: BoxedExecutor,
        r: BoxedExecutor,
    ) -> BoxedExecutor {
=======
    fn build_hashsemijoin(&mut self, args: [Id; 6], anti: bool) -> BoxedExecutor {
        let [_, cond, lkeys, rkeys, left, right] = args;
>>>>>>> 8b19a091
        if self.node(cond) == &Expr::true_() {
            HashSemiJoinExecutor {
                left_keys: self.resolve_column_index(lkeys, left),
                right_keys: self.resolve_column_index(rkeys, right),
                left_types: self.plan_types(left).to_vec(),
                anti,
            }
            .execute(l, r)
        } else {
            HashSemiJoinExecutor2 {
                left_keys: self.resolve_column_index(lkeys, left),
                right_keys: self.resolve_column_index(rkeys, right),
                condition: self.resolve_column_index2(cond, left, right),
                left_types: self.plan_types(left).to_vec(),
                right_types: self.plan_types(right).to_vec(),
                anti,
            }
            .execute(l, r)
        }
    }

<<<<<<< HEAD
    fn build_mergejoin<const T: JoinType>(
        &self,
        [_, cond, lkeys, rkeys, left, right]: [Id; 6],
        l: BoxedExecutor,
        r: BoxedExecutor,
    ) -> BoxedExecutor {
=======
    fn build_mergejoin<const T: JoinType>(&mut self, args: [Id; 6]) -> BoxedExecutor {
        let [_, cond, lkeys, rkeys, left, right] = args;
>>>>>>> 8b19a091
        assert_eq!(self.node(cond), &Expr::true_());
        MergeJoinExecutor::<T> {
            left_keys: self.resolve_column_index(lkeys, left),
            right_keys: self.resolve_column_index(rkeys, right),
            left_types: self.plan_types(left).to_vec(),
            right_types: self.plan_types(right).to_vec(),
        }
        .execute(l, r)
    }

<<<<<<< HEAD
/// Spawn a new task to execute the given stream.
fn spawn(mut stream: BoxedExecutor) -> StreamSubscriber {
    let (tx, rx) = async_broadcast::broadcast(16);
    let handle = tokio::task::Builder::default()
        .spawn(async move {
            while let Some(item) = stream.next().await {
                if tx.broadcast(item).await.is_err() {
                    // all receivers are dropped, stop the task.
                    return;
                }
            }
        })
        .expect("failed to spawn task");

    StreamSubscriber {
        rx: rx.deactivate(),
        task_handle: Arc::new(AbortOnDropHandle(handle)),
    }
}

/// Spawn new tasks to execute the given dispatchers.
/// Dispatch the output to multiple partitions by the associated partition index.
fn spawn_dispatchers(
    streams: Vec<BoxedDispatcher>,
    num_partitions: usize,
) -> PartitionedStreamSubscriber {
    let (txs, rxs): (Vec<_>, Vec<_>) = (0..num_partitions)
        .map(|_| async_broadcast::broadcast(16))
        .unzip();
    let mut handles = Vec::with_capacity(streams.len());
    for mut stream in streams {
        let txs = txs.clone();
        let handle = tokio::task::Builder::default()
            .spawn(async move {
                while let Some(item) = stream.next().await {
                    match item {
                        // send the chunk to the corresponding partition (ignore error)
                        Ok((chunk, partition)) => _ = txs[partition].broadcast(Ok(chunk)).await,
                        // broadcast the error to all partitions
                        Err(e) => {
                            for tx in txs.iter() {
                                tx.broadcast(Err(e.clone())).await.unwrap();
                            }
                        }
                    }
                }
            })
            .expect("failed to spawn task");
        handles.push(handle);
    }
    let handles = Arc::new(handles);
    PartitionedStreamSubscriber {
        subscribers: rxs
            .into_iter()
            .map(|rx| StreamSubscriber {
                rx: rx.deactivate(),
                task_handle: handles.clone(), // all task handles are shared by all subscribers
            })
            .collect(),
    }
}

/// A set of partitioned output streams.
struct PartitionedStream {
    streams: Vec<BoxedExecutor>,
}

/// Creates from a single stream.
impl From<BoxedExecutor> for PartitionedStream {
    fn from(stream: BoxedExecutor) -> Self {
        PartitionedStream {
            streams: vec![stream],
        }
    }
}

impl PartitionedStream {
    /// Assume that there is only one stream and returns it.
    fn assume_single(self) -> BoxedExecutor {
        assert_eq!(self.streams.len(), 1);
        self.streams.into_iter().next().unwrap()
    }

    /// Merges the partitioned streams into a single stream.
    ///
    /// ```text
    /// A0 -++-> A
    /// A1 -+|
    /// A2 --+
    /// ```
    fn spawn_merge(self) -> BoxedExecutor {
        futures::stream::select_all(self.spawn().subscribe().streams).boxed()
    }

    /// Maps each stream with the given function.
    ///
    /// ```text
    /// A0 --f-> B0
    /// A1 --f-> B1
    /// A2 --f-> B2
    /// ```
    fn map(self, f: impl Fn(BoxedExecutor) -> BoxedExecutor) -> PartitionedStream {
        PartitionedStream {
            streams: self.streams.into_iter().map(f).collect(),
        }
    }

    /// Zips up two sets of partitioned streams.
    ///
    /// ```text
    /// A0 -+---> (A0,B0)
    /// A1 -|+--> (A1,B1)
    /// A2 -||+-> (A2,B2)
    ///     |||
    /// B0 -+||
    /// B1 --+|
    /// B2 ---+
    /// ```
    fn zip(self, other: PartitionedStream) -> ZippedPartitionedStream {
        ZippedPartitionedStream {
            left: self.streams,
            right: other.streams,
        }
    }

    /// Spawns each partitioned stream as a tokio task.
    fn spawn(self) -> PartitionedStreamSubscriber {
        PartitionedStreamSubscriber {
            subscribers: self.streams.into_iter().map(spawn).collect(),
        }
    }

    /// Spawns each partitioned stream and dispatches the output to `num_partitions` partitions.
    /// Returns a set of subscribers of `num_partitions` partitions.
    fn spawn_dispatch(
        self,
        num_partitions: usize,
        f: impl Fn(BoxedExecutor) -> BoxedDispatcher,
    ) -> PartitionedStreamSubscriber {
        spawn_dispatchers(self.streams.into_iter().map(f).collect(), num_partitions)
    }
}

/// The return type of `PartitionedStream::zip`.
struct ZippedPartitionedStream {
    left: Vec<BoxedExecutor>,
    right: Vec<BoxedExecutor>,
}

impl ZippedPartitionedStream {
    /// Maps each stream pair with the given function.
    fn map(self, f: impl Fn(BoxedExecutor, BoxedExecutor) -> BoxedExecutor) -> PartitionedStream {
        assert_eq!(self.left.len(), self.right.len());
        PartitionedStream {
            streams: self
                .left
                .into_iter()
                .zip(self.right.into_iter())
                .map(|(l, r)| f(l, r))
                .collect(),
        }
    }
}

/// A set of partitioned stream subscribers.
struct PartitionedStreamSubscriber {
    subscribers: Vec<StreamSubscriber>,
}

impl PartitionedStreamSubscriber {
    fn subscribe(&self) -> PartitionedStream {
        PartitionedStream {
            streams: self.subscribers.iter().map(|s| s.subscribe()).collect(),
        }
    }

    fn subscribe_merge(&self) -> BoxedExecutor {
        futures::stream::select_all(self.subscribe().streams).boxed()
=======
    /// Spawn a new task to execute the given stream.
    fn spawn(&mut self, id: Id, mut stream: BoxedExecutor) -> StreamSubscriber {
        let name = self.node(id).to_string();
        let span = TimeSpan::default();
        let output_row_counter = Counter::default();

        self.metrics
            .register(id, span.clone(), output_row_counter.clone());

        let (tx, rx) = async_broadcast::broadcast(16);
        let handle = tokio::task::Builder::default()
            .name(&format!("{id}.{name}"))
            .spawn(
                async move {
                    while let Some(item) = stream.next().await {
                        if let Ok(chunk) = &item {
                            output_row_counter.inc(chunk.cardinality() as _);
                        }
                        if tx.broadcast(item).await.is_err() {
                            // all receivers are dropped, stop the task.
                            return;
                        }
                    }
                }
                .instrument(tracing::info_span!("executor", id = usize::from(id), name))
                .timed(span),
            )
            .expect("failed to spawn task");

        StreamSubscriber {
            rx: rx.deactivate(),
            handle: Arc::new(AbortOnDropHandle(handle)),
        }
>>>>>>> 8b19a091
    }
}

/// A subscriber of an executor's output stream.
///
/// New streams can be created by calling `subscribe`.
struct StreamSubscriber {
    rx: async_broadcast::InactiveReceiver<Result<DataChunk>>,
    task_handle: Arc<dyn Send + Sync>,
}

impl StreamSubscriber {
    /// Subscribes an output stream from the executor.
    fn subscribe(&self) -> BoxedExecutor {
        #[try_stream(boxed, ok = DataChunk, error = ExecutorError)]
        async fn to_stream(
            rx: async_broadcast::Receiver<Result<DataChunk>>,
            task_handle: Arc<dyn Send + Sync>,
        ) {
            #[for_await]
            for chunk in rx {
                yield chunk?;
            }
            drop(task_handle);
        }
        to_stream(self.rx.activate_cloned(), self.task_handle.clone())
    }
}

/// A wrapper over `JoinHandle` that aborts the task when dropped.
struct AbortOnDropHandle(tokio::task::JoinHandle<()>);

impl Drop for AbortOnDropHandle {
    fn drop(&mut self) {
        self.0.abort();
    }
}<|MERGE_RESOLUTION|>--- conflicted
+++ resolved
@@ -18,9 +18,9 @@
 
 use egg::{Id, Language};
 use futures::stream::{BoxStream, StreamExt};
+use futures::Stream;
 use futures_async_stream::try_stream;
 use itertools::Itertools;
-use tracing::Instrument;
 
 // use minitrace::prelude::*;
 use self::analyze::*;
@@ -59,7 +59,7 @@
 use crate::planner::{Expr, ExprAnalysis, Optimizer, RecExpr, TypeSchemaAnalysis};
 use crate::storage::Storage;
 use crate::types::{ColumnIndex, DataType};
-use crate::utils::timed::{FutureExt as _, Span as TimeSpan};
+use crate::utils::timed::{Span as TimeSpan, StreamExt as _};
 
 mod analyze;
 mod copy_from_file;
@@ -116,12 +116,8 @@
     root: Id,
     /// For scans on views, we prebuild their executors and store them here.
     /// Multiple scans on the same view will share the same executor.
-<<<<<<< HEAD
     views: HashMap<TableRefId, PartitionedStreamSubscriber>,
-=======
-    views: HashMap<TableRefId, StreamSubscriber>,
     metrics: Metrics,
->>>>>>> 8b19a091
 }
 
 impl<S: Storage> Builder<S> {
@@ -204,38 +200,19 @@
     }
 
     /// Builds the executor.
-<<<<<<< HEAD
-    fn build(self) -> BoxedExecutor {
+    fn build(mut self) -> BoxedExecutor {
         self.build_id(self.root).spawn_merge()
     }
 
     /// Builds the executor and returns its subscriber.
-    fn build_subscriber(self) -> PartitionedStreamSubscriber {
+    fn build_subscriber(mut self) -> PartitionedStreamSubscriber {
         self.build_id(self.root).spawn()
     }
 
     /// Builds stream for the given plan.
-    fn build_id(&self, id: Id) -> PartitionedStream {
-=======
-    fn build(mut self) -> BoxedExecutor {
-        self.build_id(self.root)
-    }
-
-    /// Builds the executor and returns its subscriber.
-    fn build_subscriber(mut self) -> StreamSubscriber {
-        self.build_id_subscriber(self.root)
-    }
-
-    /// Builds the executor for the given id.
-    fn build_id(&mut self, id: Id) -> BoxedExecutor {
-        self.build_id_subscriber(id).subscribe()
-    }
-
-    /// Builds the executor for the given id and returns its subscriber.
-    fn build_id_subscriber(&mut self, id: Id) -> StreamSubscriber {
->>>>>>> 8b19a091
+    fn build_id(&mut self, id: Id) -> PartitionedStream {
         use Expr::*;
-        match self.node(id).clone() {
+        let stream = match self.node(id).clone() {
             Scan([table, list, filter]) => {
                 let table_id = self.node(table).as_table();
                 let columns = (self.node(list).as_list().iter())
@@ -517,8 +494,15 @@
                 plan: self.recexpr(plan),
                 optimizer: self.optimizer.clone(),
             }
-<<<<<<< HEAD
             .execute()
+            .into(),
+
+            Analyze(child) => AnalyzeExecutor {
+                plan: self.recexpr(child),
+                catalog: self.optimizer.catalog().clone(),
+                metrics: std::mem::take(&mut self.metrics),
+            }
+            .execute(self.build_id(child).spawn_merge())
             .into(),
 
             Empty(_) => futures::stream::empty().boxed().into(),
@@ -567,6 +551,40 @@
             },
 
             node => panic!("not a plan: {node:?}"),
+        };
+        self.instrument(id, stream)
+    }
+
+    fn instrument(&mut self, id: Id, stream: PartitionedStream) -> PartitionedStream {
+        // let name = self.node(id).to_string();
+        let partitions = stream.streams.len();
+        let spans = vec![TimeSpan::default(); partitions];
+        let output_row_counters = vec![Counter::default(); partitions];
+
+        self.metrics
+            .register(id, spans.clone(), output_row_counters.clone());
+
+        #[try_stream(boxed, ok = DataChunk, error = ExecutorError)]
+        async fn instrument(
+            stream: impl Stream<Item = Result<DataChunk>> + Send + 'static,
+            output_row_counter: Counter,
+        ) {
+            #[for_await]
+            for chunk in stream {
+                let chunk = chunk?;
+                output_row_counter.inc(chunk.cardinality() as u64);
+                yield chunk;
+            }
+        }
+
+        PartitionedStream {
+            streams: stream
+                .streams
+                .into_iter()
+                .zip(spans)
+                .zip(output_row_counters)
+                .map(|((stream, span), counter)| instrument(stream.timed(span), counter))
+                .collect(),
         }
     }
 
@@ -576,29 +594,6 @@
         l: BoxedExecutor,
         r: BoxedExecutor,
     ) -> BoxedExecutor {
-=======
-            .execute(),
-
-            Analyze(child) => {
-                let stream = self.build_id(child);
-                AnalyzeExecutor {
-                    plan: self.recexpr(child),
-                    catalog: self.optimizer.catalog().clone(),
-                    metrics: std::mem::take(&mut self.metrics),
-                }
-                .execute(stream)
-            }
-
-            Empty(_) => futures::stream::empty().boxed(),
-
-            node => panic!("not a plan: {node:?}"),
-        };
-        self.spawn(id, stream)
-    }
-
-    fn build_hashjoin<const T: JoinType>(&mut self, args: [Id; 6]) -> BoxedExecutor {
-        let [_, cond, lkeys, rkeys, left, right] = args;
->>>>>>> 8b19a091
         assert_eq!(self.node(cond), &Expr::true_());
         HashJoinExecutor::<T> {
             left_keys: self.resolve_column_index(lkey, left),
@@ -609,7 +604,6 @@
         .execute(l, r)
     }
 
-<<<<<<< HEAD
     fn build_hashsemijoin(
         &self,
         [_, cond, lkeys, rkeys, left, right]: [Id; 6],
@@ -617,10 +611,6 @@
         l: BoxedExecutor,
         r: BoxedExecutor,
     ) -> BoxedExecutor {
-=======
-    fn build_hashsemijoin(&mut self, args: [Id; 6], anti: bool) -> BoxedExecutor {
-        let [_, cond, lkeys, rkeys, left, right] = args;
->>>>>>> 8b19a091
         if self.node(cond) == &Expr::true_() {
             HashSemiJoinExecutor {
                 left_keys: self.resolve_column_index(lkeys, left),
@@ -642,17 +632,12 @@
         }
     }
 
-<<<<<<< HEAD
     fn build_mergejoin<const T: JoinType>(
         &self,
         [_, cond, lkeys, rkeys, left, right]: [Id; 6],
         l: BoxedExecutor,
         r: BoxedExecutor,
     ) -> BoxedExecutor {
-=======
-    fn build_mergejoin<const T: JoinType>(&mut self, args: [Id; 6]) -> BoxedExecutor {
-        let [_, cond, lkeys, rkeys, left, right] = args;
->>>>>>> 8b19a091
         assert_eq!(self.node(cond), &Expr::true_());
         MergeJoinExecutor::<T> {
             left_keys: self.resolve_column_index(lkeys, left),
@@ -662,8 +647,8 @@
         }
         .execute(l, r)
     }
-
-<<<<<<< HEAD
+}
+
 /// Spawn a new task to execute the given stream.
 fn spawn(mut stream: BoxedExecutor) -> StreamSubscriber {
     let (tx, rx) = async_broadcast::broadcast(16);
@@ -842,41 +827,6 @@
 
     fn subscribe_merge(&self) -> BoxedExecutor {
         futures::stream::select_all(self.subscribe().streams).boxed()
-=======
-    /// Spawn a new task to execute the given stream.
-    fn spawn(&mut self, id: Id, mut stream: BoxedExecutor) -> StreamSubscriber {
-        let name = self.node(id).to_string();
-        let span = TimeSpan::default();
-        let output_row_counter = Counter::default();
-
-        self.metrics
-            .register(id, span.clone(), output_row_counter.clone());
-
-        let (tx, rx) = async_broadcast::broadcast(16);
-        let handle = tokio::task::Builder::default()
-            .name(&format!("{id}.{name}"))
-            .spawn(
-                async move {
-                    while let Some(item) = stream.next().await {
-                        if let Ok(chunk) = &item {
-                            output_row_counter.inc(chunk.cardinality() as _);
-                        }
-                        if tx.broadcast(item).await.is_err() {
-                            // all receivers are dropped, stop the task.
-                            return;
-                        }
-                    }
-                }
-                .instrument(tracing::info_span!("executor", id = usize::from(id), name))
-                .timed(span),
-            )
-            .expect("failed to spawn task");
-
-        StreamSubscriber {
-            rx: rx.deactivate(),
-            handle: Arc::new(AbortOnDropHandle(handle)),
-        }
->>>>>>> 8b19a091
     }
 }
 
