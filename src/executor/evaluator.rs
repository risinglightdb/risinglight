// Copyright 2023 RisingLight Project Authors. Licensed under Apache-2.0.

//! Apply expressions on data chunks.

use std::fmt;

use egg::{Id, Language};

use crate::array::*;
use crate::planner::{Expr, RecExpr};
use crate::types::{ConvertError, DataValue};

/// A wrapper over [`RecExpr`] to evaluate it on [`DataChunk`]s.
pub struct Evaluator<'a> {
    expr: &'a RecExpr,
    id: Id,
}

impl fmt::Display for Evaluator<'_> {
    fn fmt(&self, f: &mut fmt::Formatter<'_>) -> fmt::Result {
        let recexpr = self.node().build_recexpr(|id| self.expr[id].clone());
        write!(f, "{recexpr}")
    }
}

impl<'a> Evaluator<'a> {
    /// Create a [`Evaluator`] over [`RecExpr`].
    pub fn new(expr: &'a RecExpr) -> Self {
        Self {
            expr,
            id: Id::from(expr.as_ref().len() - 1),
        }
    }

    fn node(&self) -> &Expr {
        &self.expr[self.id]
    }

    fn next(&self, id: Id) -> Self {
        Self {
            expr: self.expr,
            id,
        }
    }

    /// Evaluate a list of expressions.
    pub fn eval_list(&self, chunk: &DataChunk) -> Result<DataChunk, ConvertError> {
        let list = self.node().as_list();
        if list.is_empty() {
            return Ok(DataChunk::no_column(chunk.cardinality()));
        }
        list.iter().map(|id| self.next(*id).eval(chunk)).collect()
    }

    /// Evaluate the given expression as an array.
    pub fn eval(&self, chunk: &DataChunk) -> Result<ArrayImpl, ConvertError> {
        use Expr::*;
        match self.node() {
            ColumnIndex(idx) => Ok(chunk.array_at(idx.0 as _).clone()),
            Constant(v) => {
                let mut builder =
                    ArrayBuilderImpl::with_capacity(chunk.cardinality(), &v.data_type());
                builder.push_n(chunk.cardinality(), v);
                Ok(builder.finish())
            }
            Cast([ty, a]) => {
                let array = self.next(*a).eval(chunk)?;
                array.cast(self.next(*ty).node().as_type())
            }
            IsNull(a) => {
                let array = self.next(*a).eval(chunk)?;
                Ok(ArrayImpl::new_bool(
                    array.get_valid_bitmap().iter().map(|v| !v).collect(),
                ))
            }
            Like([a, b]) => match self.next(*b).node() {
                Expr::Constant(DataValue::String(pattern)) => {
                    let a = self.next(*a).eval(chunk)?;
                    a.like(pattern)
                }
                _ => panic!("like pattern must be a string constant"),
            },
            Extract([field, a]) => {
                let a = self.next(*a).eval(chunk)?;
                let Expr::Field(field) = self.expr[*field] else { panic!("not a field") };
                a.extract(field)
            }
<<<<<<< HEAD
            If([cond, then, else_]) => {
                let cond = self.next(*cond).eval(chunk)?;
                let then = self.next(*then).eval(chunk)?;
                let else_ = self.next(*else_).eval(chunk)?;
                cond.select(&then, &else_)
            }
            In([expr, list]) => {
                let expr = self.next(*expr).eval(chunk)?;
                let values = self.next(*list).eval_list(chunk)?;
                let mut in_ = expr.eq(values.array_at(0))?;
                for value in &values.arrays()[1..] {
                    let eq = expr.eq(value)?;
                    in_ = in_.or(&eq).unwrap();
                }
                Ok(in_)
=======
            Substring([str, start, length]) => {
                let str = self.next(*str).eval(chunk)?;
                let start = self.next(*start).eval(chunk)?;
                let length = self.next(*length).eval(chunk)?;
                str.substring(&start, &length)
>>>>>>> 424db3f0
            }
            Desc(a) | Ref(a) => self.next(*a).eval(chunk),
            // for aggs, evaluate its children
            RowCount => Ok(ArrayImpl::new_null(
                (0..chunk.cardinality()).map(|_| ()).collect(),
            )),
            Count(a) | Sum(a) | Min(a) | Max(a) | First(a) | Last(a) => self.next(*a).eval(chunk),
            Replace([a, from, to]) => {
                let a = self.next(*a).eval(chunk)?;
                let from = self.next(*from);
                let from = match from.node() {
                    Expr::Constant(DataValue::String(s)) => s,
                    _ => panic!("replace from must be a string constant"),
                };
                let to = self.next(*to);
                let to = match to.node() {
                    Expr::Constant(DataValue::String(s)) => s,
                    _ => panic!("replace to must be a string constant"),
                };
                a.replace(from, to)
            }
            e => {
                if let Some((op, a, b)) = e.binary_op() {
                    let left = self.next(a).eval(chunk)?;
                    let right = self.next(b).eval(chunk)?;
                    left.binary_op(&op, &right)
                } else if let Some((op, a)) = e.unary_op() {
                    let array = self.next(a).eval(chunk)?;
                    array.unary_op(&op)
                } else {
                    panic!("can not evaluate expression: {self}");
                }
            }
        }
    }

    /// Returns the initial aggregation states.
    pub fn init_agg_states<B: FromIterator<DataValue>>(&self) -> B {
        (self.node().as_list().iter())
            .map(|id| self.next(*id).init_agg_state())
            .collect()
    }

    /// Returns the initial aggregation state.
    fn init_agg_state(&self) -> DataValue {
        use Expr::*;
        match self.node() {
            Over([window, _, _]) => self.next(*window).init_agg_state(),
            RowCount | RowNumber | Count(_) => DataValue::Int32(0),
            Sum(_) | Min(_) | Max(_) | First(_) | Last(_) => DataValue::Null,
            t => panic!("not aggregation: {t}"),
        }
    }

    /// Evaluate a list of aggregations.
    pub fn eval_agg_list(
        &self,
        states: &mut [DataValue],
        chunk: &DataChunk,
    ) -> Result<(), ConvertError> {
        let list = self.node().as_list();
        for (state, id) in states.iter_mut().zip(list) {
            *state = self.next(*id).eval_agg(state.clone(), chunk)?;
        }
        Ok(())
    }

    /// Append a list of values to a list of agg states.
    pub fn agg_list_append(
        &self,
        states: &mut [DataValue],
        values: impl Iterator<Item = DataValue>,
    ) {
        let list = self.node().as_list();
        for ((state, id), value) in states.iter_mut().zip(list).zip(values) {
            *state = self.next(*id).agg_append(state.clone(), value);
        }
    }

    /// Evaluate the aggregation.
    fn eval_agg(&self, state: DataValue, chunk: &DataChunk) -> Result<DataValue, ConvertError> {
        impl DataValue {
            fn add(self, other: Self) -> Self {
                if self.is_null() {
                    other
                } else {
                    self + other
                }
            }
            fn or(self, other: Self) -> Self {
                if self.is_null() {
                    other
                } else {
                    self
                }
            }
        }
        use Expr::*;
        match self.node() {
            RowCount => Ok(state.add(DataValue::Int32(chunk.cardinality() as _))),
            Count(a) => Ok(state.add(DataValue::Int32(self.next(*a).eval(chunk)?.count() as _))),
            Sum(a) => Ok(state.add(self.next(*a).eval(chunk)?.sum())),
            Min(a) => Ok(state.min(self.next(*a).eval(chunk)?.min_())),
            Max(a) => Ok(state.max(self.next(*a).eval(chunk)?.max_())),
            First(a) => Ok(state.or(self.next(*a).eval(chunk)?.first())),
            Last(a) => Ok(self.next(*a).eval(chunk)?.last().or(state)),
            t => panic!("not aggregation: {t}"),
        }
    }

    /// Append a value to agg state.
    fn agg_append(&self, state: DataValue, value: DataValue) -> DataValue {
        use Expr::*;
        match self.node() {
            Over([window, _, _]) => self.next(*window).agg_append(state, value),
            RowCount | RowNumber => state.add(DataValue::Int32(1)),
            Count(_) => state.add(DataValue::Int32(!value.is_null() as _)),
            Sum(_) => state.add(value),
            Min(_) => state.min(value),
            Max(_) => state.max(value),
            First(_) => state.or(value),
            Last(_) => value,
            t => panic!("not aggregation: {t}"),
        }
    }

    /// Returns a list of bools for order keys.
    ///
    /// The bool is false if the order is ascending, true if the order is descending.
    pub fn orders(&self) -> Vec<bool> {
        (self.node().as_list().iter())
            .map(|id| matches!(self.next(*id).node(), Expr::Desc(_)))
            .collect()
    }
}<|MERGE_RESOLUTION|>--- conflicted
+++ resolved
@@ -85,7 +85,12 @@
                 let Expr::Field(field) = self.expr[*field] else { panic!("not a field") };
                 a.extract(field)
             }
-<<<<<<< HEAD
+            Substring([str, start, length]) => {
+                let str = self.next(*str).eval(chunk)?;
+                let start = self.next(*start).eval(chunk)?;
+                let length = self.next(*length).eval(chunk)?;
+                str.substring(&start, &length)
+            }
             If([cond, then, else_]) => {
                 let cond = self.next(*cond).eval(chunk)?;
                 let then = self.next(*then).eval(chunk)?;
@@ -101,13 +106,6 @@
                     in_ = in_.or(&eq).unwrap();
                 }
                 Ok(in_)
-=======
-            Substring([str, start, length]) => {
-                let str = self.next(*str).eval(chunk)?;
-                let start = self.next(*start).eval(chunk)?;
-                let length = self.next(*length).eval(chunk)?;
-                str.substring(&start, &length)
->>>>>>> 424db3f0
             }
             Desc(a) | Ref(a) => self.next(*a).eval(chunk),
             // for aggs, evaluate its children
