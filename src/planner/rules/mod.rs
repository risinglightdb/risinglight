// Copyright 2023 RisingLight Project Authors. Licensed under Apache-2.0.

//! Optimization rules and related program analyses.
//!
//! Currently we have 6 kinds of analyses.
//! Each of them is defined in a sub-module:
//!
<<<<<<< HEAD
//! |   module   |         rules         |            analysis           | analysis data  |
//! |------------|-----------------------|-------------------------------|----------------|
//! | [`expr`]   | expr simplification   | constant value                | [`ConstValue`] |
//! | [`plan`]   | plan optimization     | use and defination of columns | [`ColumnSet`]  |
//! | [`agg`]    | agg extraction        | aggregations in an expr       | [`AggSet`]     |
//! | [`schema`] | column id to index    | output schema of a plan       | [`Schema`]     |
//! | [`type_`]  |                       | data type                     | [`Type`]       |
//! | [`rows`]   |                       | estimated rows                | [`Rows`]       |
//! | [`order`]  | merge join            | ordered keys                  | [`OrderKey`]   |
=======
//! |   module   |         rules         |            analysis           | analysis data      |
//! |------------|-----------------------|-------------------------------|--------------------|
//! | [`expr`]   | expr simplification   | constant value                | [`ConstValue`]     |
//! | [`range`]  | filter scan rule      | range condition               | [`RangeCondition`] |
//! | [`plan`]   | plan optimization     | use and defination of columns | [`ColumnSet`]      |
//! | [`agg`]    | agg extraction        | aggregations in an expr       | [`AggSet`]         |
//! | [`schema`] | column id to index    | output schema of a plan       | [`Schema`]         |
//! | [`type_`]  |                       | data type                     | [`Type`]           |
//! | [`rows`]   |                       | estimated rows                | [`Rows`]           |
>>>>>>> a0882cd9
//!
//! It would be best if you have a background in program analysis.
//! Here is a recommended course: <https://pascal-group.bitbucket.io/teaching.html>.
//!
//! [`ConstValue`]: expr::ConstValue
//! [`RangeCondition`]: range::RangeCondition
//! [`ColumnSet`]: plan::ColumnSet
//! [`AggSet`]: agg::AggSet
//! [`Schema`]: schema::Schema
//! [`Type`]: type_::Type
//! [`Rows`]: rows::Rows
//! [`OrderKey`]: order::OrderKey

use std::collections::HashSet;
use std::hash::Hash;
use std::sync::LazyLock;

use egg::{rewrite as rw, *};

use super::{EGraph, Expr, Pattern, Rewrite};
use crate::catalog::RootCatalogRef;
use crate::types::F32;

mod agg;
mod expr;
mod order;
mod plan;
mod range;
mod rows;
mod schema;
mod type_;

pub use self::type_::TypeError;

/// Stage1 rules in the optimizer.
pub static STAGE1_RULES: LazyLock<Vec<Rewrite>> = LazyLock::new(|| {
    let mut rules = vec![];
    rules.append(&mut expr::rules());
    rules.append(&mut plan::always_better_rules());
<<<<<<< HEAD
    rules.append(&mut order::order_rules());
=======
    rules.append(&mut range::filter_scan_rule());
>>>>>>> a0882cd9
    rules
});

/// Stage2 rules in the optimizer.
pub static STAGE2_RULES: LazyLock<Vec<Rewrite>> = LazyLock::new(|| {
    let mut rules = vec![];
    rules.append(&mut expr::rules());
    rules.append(&mut plan::join_rules());
    rules.append(&mut order::order_rules());
    rules
});

/// The unified analysis for all rules.
#[derive(Default)]
pub struct ExprAnalysis {
    pub catalog: RootCatalogRef,
}

/// The analysis data associated with each eclass.
///
/// See [`egg::Analysis`] for how data is being processed.
#[derive(Debug)]
pub struct Data {
    /// Some if the expression is a constant.
    pub constant: expr::ConstValue,

    /// Some if the expression is a range condition.
    pub range: range::RangeCondition,

    /// For expression node, it is the set of columns used in the expression.
    /// For plan node, it is the set of columns produced by the plan.
    pub columns: plan::ColumnSet,

    /// A list of expressions produced by plan node.
    pub schema: schema::Schema,

    /// Estimate rows.
    pub rows: rows::Rows,

    /// Order key for plan node.
    pub orderby: order::OrderKey,
}

impl Analysis<Expr> for ExprAnalysis {
    type Data = Data;

    /// Analyze a node and give the result.
    fn make(egraph: &EGraph, enode: &Expr) -> Self::Data {
        Data {
            constant: expr::eval_constant(egraph, enode),
            range: range::analyze_range(egraph, enode),
            columns: plan::analyze_columns(egraph, enode),
            schema: schema::analyze_schema(enode, |i| egraph[*i].data.schema.clone()),
            rows: rows::analyze_rows(egraph, enode),
            orderby: order::analyze_order(enode, |i| egraph[*i].data.orderby),
        }
    }

    /// Merge the analysis data with previous one.
    ///
    /// This process makes the analysis data more accurate.
    ///
    /// For example, if we have an expr `a + 1 - a`, the constant analysis will give a result `None`
    /// since we are not sure if it is a constant or not. But after we applied a rule and turned
    /// it to `a - a + 1` -> `0 + 1`, we know it is a constant. Then in this function, we merge the
    /// new result `Some(1)` with the previous `None` and keep `Some(1)` as the final result.
    fn merge(&mut self, to: &mut Self::Data, from: Self::Data) -> DidMerge {
        let merge_const = egg::merge_max(&mut to.constant, from.constant);
        // if both are Some, choose arbitrary one. not sure whether it is safe.
        let merge_range =
            egg::merge_option(&mut to.range, from.range, |_, _| DidMerge(false, true));
        let merge_columns = merge_small_set(&mut to.columns, from.columns);
        let merge_schema = egg::merge_max(&mut to.schema, from.schema);
        let merge_rows = egg::merge_min(
            unsafe { std::mem::transmute(&mut to.rows) },
            F32::from(from.rows),
        );
<<<<<<< HEAD
        let merge_order = egg::merge_max(&mut to.orderby, from.orderby);
        merge_const | merge_columns | merge_schema | merge_rows | merge_order
=======
        merge_const | merge_range | merge_columns | merge_schema | merge_rows
>>>>>>> a0882cd9
    }

    /// Modify the graph after analyzing a node.
    fn modify(egraph: &mut EGraph, id: Id) {
        expr::union_constant(egraph, id);
    }
}

/// Analysis used in binding and building executor.
#[derive(Default)]
pub struct TypeSchemaAnalysis {
    pub catalog: RootCatalogRef,
}

#[derive(Debug, Clone)]
pub struct TypeSchema {
    /// Data type of the expression.
    pub type_: type_::Type,

    /// The schema for plan node: a list of expressions.
    ///
    /// For non-plan node, it always be None.
    /// For plan node, it may be None if the schema is unknown due to unresolved `prune`.
    pub schema: schema::Schema,

    /// All aggragations in the tree.
    pub aggs: agg::AggSet,

    /// All over nodes in the tree.
    pub overs: agg::OverSet,
}

impl Analysis<Expr> for TypeSchemaAnalysis {
    type Data = TypeSchema;

    fn make(egraph: &egg::EGraph<Expr, Self>, enode: &Expr) -> Self::Data {
        TypeSchema {
            type_: type_::analyze_type(
                enode,
                |i| egraph[*i].data.type_.clone(),
                &egraph.analysis.catalog,
            ),
            schema: schema::analyze_schema(enode, |i| egraph[*i].data.schema.clone()),
            aggs: agg::analyze_aggs(enode, |i| egraph[*i].data.aggs.clone()),
            overs: agg::analyze_overs(enode, |i| egraph[*i].data.overs.clone()),
        }
    }

    fn merge(&mut self, to: &mut Self::Data, from: Self::Data) -> DidMerge {
        let merge_type = egg::merge_max(&mut to.type_, from.type_);
        let merge_schema = egg::merge_max(&mut to.schema, from.schema);
        let merge_aggs = egg::merge_max(&mut to.aggs, from.aggs);
        let merge_overs = egg::merge_max(&mut to.overs, from.overs);
        merge_type | merge_schema | merge_aggs | merge_overs
    }
}

/// Merge two result set and keep the smaller one.
fn merge_small_set<T: Eq + Hash>(to: &mut HashSet<T>, from: HashSet<T>) -> DidMerge {
    if from.len() < to.len() {
        *to = from;
        DidMerge(true, false)
    } else {
        DidMerge(false, true)
    }
}

/// Create a [`Var`] from string.
///
/// This is a helper function for submodules.
fn var(s: &str) -> Var {
    s.parse().expect("invalid variable")
}

/// Create a [`Pattern`] from string.
///
/// This is a helper function for submodules.
fn pattern(s: &str) -> Pattern {
    s.parse().expect("invalid pattern")
}<|MERGE_RESOLUTION|>--- conflicted
+++ resolved
@@ -5,17 +5,6 @@
 //! Currently we have 6 kinds of analyses.
 //! Each of them is defined in a sub-module:
 //!
-<<<<<<< HEAD
-//! |   module   |         rules         |            analysis           | analysis data  |
-//! |------------|-----------------------|-------------------------------|----------------|
-//! | [`expr`]   | expr simplification   | constant value                | [`ConstValue`] |
-//! | [`plan`]   | plan optimization     | use and defination of columns | [`ColumnSet`]  |
-//! | [`agg`]    | agg extraction        | aggregations in an expr       | [`AggSet`]     |
-//! | [`schema`] | column id to index    | output schema of a plan       | [`Schema`]     |
-//! | [`type_`]  |                       | data type                     | [`Type`]       |
-//! | [`rows`]   |                       | estimated rows                | [`Rows`]       |
-//! | [`order`]  | merge join            | ordered keys                  | [`OrderKey`]   |
-=======
 //! |   module   |         rules         |            analysis           | analysis data      |
 //! |------------|-----------------------|-------------------------------|--------------------|
 //! | [`expr`]   | expr simplification   | constant value                | [`ConstValue`]     |
@@ -25,7 +14,7 @@
 //! | [`schema`] | column id to index    | output schema of a plan       | [`Schema`]         |
 //! | [`type_`]  |                       | data type                     | [`Type`]           |
 //! | [`rows`]   |                       | estimated rows                | [`Rows`]           |
->>>>>>> a0882cd9
+//! | [`order`]  | merge join            | ordered keys                  | [`OrderKey`]   |
 //!
 //! It would be best if you have a background in program analysis.
 //! Here is a recommended course: <https://pascal-group.bitbucket.io/teaching.html>.
@@ -65,11 +54,8 @@
     let mut rules = vec![];
     rules.append(&mut expr::rules());
     rules.append(&mut plan::always_better_rules());
-<<<<<<< HEAD
     rules.append(&mut order::order_rules());
-=======
     rules.append(&mut range::filter_scan_rule());
->>>>>>> a0882cd9
     rules
 });
 
@@ -147,12 +133,8 @@
             unsafe { std::mem::transmute(&mut to.rows) },
             F32::from(from.rows),
         );
-<<<<<<< HEAD
         let merge_order = egg::merge_max(&mut to.orderby, from.orderby);
-        merge_const | merge_columns | merge_schema | merge_rows | merge_order
-=======
-        merge_const | merge_range | merge_columns | merge_schema | merge_rows
->>>>>>> a0882cd9
+        merge_const | merge_range | merge_columns | merge_schema | merge_rows | merge_order
     }
 
     /// Modify the graph after analyzing a node.
