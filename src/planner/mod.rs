// Copyright 2024 RisingLight Project Authors. Licensed under Apache-2.0.

use egg::{define_language, Id, Symbol};

use crate::binder::copy::ExtSource;
use crate::binder::{CreateFunction, CreateTable};
use crate::catalog::{ColumnRefId, TableRefId};
use crate::parser::{BinaryOperator, UnaryOperator};
use crate::types::{ColumnIndex, DataType, DataValue, DateTimeField};

mod cost;
mod explain;
mod optimizer;
mod rules;

pub use explain::Explain;
pub use optimizer::{Config, Optimizer};
pub use rules::{ExprAnalysis, Statistics, TypeError, TypeSchemaAnalysis};

// Alias types for our language.
type EGraph = egg::EGraph<Expr, ExprAnalysis>;
type Rewrite = egg::Rewrite<Expr, ExprAnalysis>;
type Pattern = egg::Pattern<Expr>;
pub type RecExpr = egg::RecExpr<Expr>;

define_language! {
    pub enum Expr {
        // values
        Constant(DataValue),            // null, true, 1, 1.0, "hello", ...
        Type(DataType),                 // BOOLEAN, INT, DECIMAL(5), ...
        Column(ColumnRefId),            // $1.2, $2.1, ...
        Table(TableRefId),              // $1, $2, ...
        ColumnIndex(ColumnIndex),       // #0, #1, ...

        // utilities
        "ref" = Ref(Id),                // (ref expr)
                                            // refer the expr as a column
                                            // it can also prevent optimization
        "list" = List(Box<[Id]>),       // (list ...)

        // binary operations
        "+" = Add([Id; 2]),
        "-" = Sub([Id; 2]),
        "*" = Mul([Id; 2]),
        "/" = Div([Id; 2]),
        "%" = Mod([Id; 2]),
        "||" = StringConcat([Id; 2]),
        ">" = Gt([Id; 2]),
        "<" = Lt([Id; 2]),
        ">=" = GtEq([Id; 2]),
        "<=" = LtEq([Id; 2]),
        "=" = Eq([Id; 2]),
        "<>" = NotEq([Id; 2]),
        "and" = And([Id; 2]),
        "or" = Or([Id; 2]),
        "xor" = Xor([Id; 2]),
        "like" = Like([Id; 2]),

        // unary operations
        "-" = Neg(Id),
        "not" = Not(Id),
        "isnull" = IsNull(Id),

        "if" = If([Id; 3]),                     // (if cond then else)

        // functions
        "extract" = Extract([Id; 2]),           // (extract field expr)
            Field(DateTimeField),
        "replace" = Replace([Id; 3]),           // (replace expr pattern replacement)
        "substring" = Substring([Id; 3]),       // (substring expr start length)

        // aggregations
        "max" = Max(Id),
        "min" = Min(Id),
        "sum" = Sum(Id),
        "avg" = Avg(Id),
        "count" = Count(Id),
        "count-distinct" = CountDistinct(Id),
        "rowcount" = RowCount,
        "first" = First(Id),
        "last" = Last(Id),
        // window functions
        "over" = Over([Id; 3]),                 // (over window_function [partition_key..] [order_key..])
        // TODO: support frame clause
            // "range" = Range([Id; 2]),               // (range start end)
        "row_number" = RowNumber,

        // subquery related
        "exists" = Exists(Id),                  // (exists plan)
        "in" = In([Id; 2]),                     // (in expr plan)

        "cast" = Cast([Id; 2]),                 // (cast type expr)

        // plans
        "scan" = Scan([Id; 3]),                 // (scan table [column..] filter)
        "values" = Values(Box<[Id]>),           // (values [expr..]..)
        "proj" = Proj([Id; 2]),                 // (proj [expr..] child)
        "filter" = Filter([Id; 2]),             // (filter expr child)
        "order" = Order([Id; 2]),               // (order [order_key..] child)
            "desc" = Desc(Id),                      // (desc key)
        "limit" = Limit([Id; 3]),               // (limit limit offset child)
        "topn" = TopN([Id; 4]),                 // (topn limit offset [order_key..] child)
        "join" = Join([Id; 4]),                 // (join join_type cond left right)
        "hashjoin" = HashJoin([Id; 6]),         // (hashjoin  join_type cond [lkey..] [rkey..] left right)
        "mergejoin" = MergeJoin([Id; 6]),       // (mergejoin join_type cond [lkey..] [rkey..] left right)
        "apply" = Apply([Id; 3]),               // (apply type left right)
            "inner" = Inner,
            "left_outer" = LeftOuter,
            "right_outer" = RightOuter,
            "full_outer" = FullOuter,
            "semi" = Semi,
            "anti" = Anti,
        "agg" = Agg([Id; 2]),                   // (agg aggs=[expr..] child)
                                                    // expressions must be aggregate functions
        "hashagg" = HashAgg([Id; 3]),           // (hashagg keys=[expr..] aggs=[expr..] child)
                                                    // output = keys || aggs
        "sortagg" = SortAgg([Id; 3]),           // (sortagg keys=[expr..] aggs=[expr..] child)
                                                    // child must be ordered by keys
        "window" = Window([Id; 2]),             // (window [over..] child)
                                                    // output = child || exprs
        CreateTable(Box<CreateTable>),
        "create_view" = CreateView([Id; 2]),    // (create_view create_table child)
        CreateFunction(CreateFunction),
<<<<<<< HEAD
=======
        "create_view" = CreateView([Id; 2]),    // (create_view create_table child)
>>>>>>> d492a451
        "drop" = Drop(Id),                      // (drop [table..])
        "insert" = Insert([Id; 3]),             // (insert table [column..] child)
        "delete" = Delete([Id; 2]),             // (delete table child)
        "copy_from" = CopyFrom([Id; 2]),        // (copy_from dest types)
        "copy_to" = CopyTo([Id; 2]),            // (copy_to dest child)
<<<<<<< HEAD
            ExtSource(Box<ExtSource>),
=======
            ExtSource(ExtSource),
>>>>>>> d492a451
        "explain" = Explain(Id),                // (explain child)

        // internal functions
        "empty" = Empty(Id),                    // (empty child)
                                                    // returns empty chunk
                                                    // with the same schema as `child`
        "max1row" = Max1Row(Id),                // (max1row child)
                                                    // convert table to scalar

        Symbol(Symbol),
    }
}

impl Expr {
    pub const fn true_() -> Self {
        Self::Constant(DataValue::Bool(true))
    }

    pub const fn null() -> Self {
        Self::Constant(DataValue::Null)
    }

    pub const fn zero() -> Self {
        Self::Constant(DataValue::Int32(0))
    }

    pub fn as_const(&self) -> DataValue {
        let Self::Constant(v) = self else {
            panic!("not a constant: {self}")
        };
        v.clone()
    }

    pub fn as_list(&self) -> &[Id] {
        let Self::List(l) = self else {
            panic!("not a list: {self}")
        };
        l
    }

    pub fn as_column(&self) -> ColumnRefId {
        let Self::Column(c) = self else {
            panic!("not a columnn: {self}")
        };
        *c
    }

    pub fn as_table(&self) -> TableRefId {
        let Self::Table(t) = self else {
            panic!("not a table: {self}")
        };
        *t
    }

    pub fn as_type(&self) -> &DataType {
        let Self::Type(t) = self else {
            panic!("not a type: {self}")
        };
        t
    }

<<<<<<< HEAD
    pub fn as_create_table(&self) -> Box<CreateTable> {
=======
    pub fn as_create_table(&self) -> CreateTable {
>>>>>>> d492a451
        let Self::CreateTable(v) = self else {
            panic!("not a create table: {self}")
        };
        v.clone()
    }

    pub fn as_ext_source(&self) -> ExtSource {
        let Self::ExtSource(v) = self else {
            panic!("not an external source: {self}")
        };
        *v.clone()
    }

    pub const fn binary_op(&self) -> Option<(BinaryOperator, Id, Id)> {
        use BinaryOperator as Op;
        #[allow(clippy::match_ref_pats)]
        Some(match self {
            &Self::Add([a, b]) => (Op::Plus, a, b),
            &Self::Sub([a, b]) => (Op::Minus, a, b),
            &Self::Mul([a, b]) => (Op::Multiply, a, b),
            &Self::Div([a, b]) => (Op::Divide, a, b),
            &Self::Mod([a, b]) => (Op::Modulo, a, b),
            &Self::StringConcat([a, b]) => (Op::StringConcat, a, b),
            &Self::Gt([a, b]) => (Op::Gt, a, b),
            &Self::Lt([a, b]) => (Op::Lt, a, b),
            &Self::GtEq([a, b]) => (Op::GtEq, a, b),
            &Self::LtEq([a, b]) => (Op::LtEq, a, b),
            &Self::Eq([a, b]) => (Op::Eq, a, b),
            &Self::NotEq([a, b]) => (Op::NotEq, a, b),
            &Self::And([a, b]) => (Op::And, a, b),
            &Self::Or([a, b]) => (Op::Or, a, b),
            &Self::Xor([a, b]) => (Op::Xor, a, b),
            _ => return None,
        })
    }

    pub const fn unary_op(&self) -> Option<(UnaryOperator, Id)> {
        use UnaryOperator as Op;
        #[allow(clippy::match_ref_pats)]
        Some(match self {
            &Self::Neg(a) => (Op::Minus, a),
            &Self::Not(a) => (Op::Not, a),
            _ => return None,
        })
    }

    pub const fn is_aggregate_function(&self) -> bool {
        use Expr::*;
        matches!(
            self,
            RowCount
                | Max(_)
                | Min(_)
                | Sum(_)
                | Avg(_)
                | Count(_)
                | CountDistinct(_)
                | First(_)
                | Last(_)
        )
    }

    pub const fn is_window_function(&self) -> bool {
        use Expr::*;
        matches!(self, RowNumber) || self.is_aggregate_function()
    }
}

trait ExprExt {
    fn as_list(&self) -> &[Id];
    fn as_column(&self) -> ColumnRefId;
}

impl<D> ExprExt for egg::EClass<Expr, D> {
    fn as_list(&self) -> &[Id] {
        self.iter()
            .find_map(|e| match e {
                Expr::List(list) => Some(list),
                _ => None,
            })
            .expect("not a list")
    }

    fn as_column(&self) -> ColumnRefId {
        self.iter()
            .find_map(|e| match e {
                Expr::Column(cid) => Some(*cid),
                _ => None,
            })
            .expect("not a column")
    }
}<|MERGE_RESOLUTION|>--- conflicted
+++ resolved
@@ -121,20 +121,12 @@
         CreateTable(Box<CreateTable>),
         "create_view" = CreateView([Id; 2]),    // (create_view create_table child)
         CreateFunction(CreateFunction),
-<<<<<<< HEAD
-=======
-        "create_view" = CreateView([Id; 2]),    // (create_view create_table child)
->>>>>>> d492a451
         "drop" = Drop(Id),                      // (drop [table..])
         "insert" = Insert([Id; 3]),             // (insert table [column..] child)
         "delete" = Delete([Id; 2]),             // (delete table child)
         "copy_from" = CopyFrom([Id; 2]),        // (copy_from dest types)
         "copy_to" = CopyTo([Id; 2]),            // (copy_to dest child)
-<<<<<<< HEAD
             ExtSource(Box<ExtSource>),
-=======
-            ExtSource(ExtSource),
->>>>>>> d492a451
         "explain" = Explain(Id),                // (explain child)
 
         // internal functions
@@ -196,11 +188,7 @@
         t
     }
 
-<<<<<<< HEAD
     pub fn as_create_table(&self) -> Box<CreateTable> {
-=======
-    pub fn as_create_table(&self) -> CreateTable {
->>>>>>> d492a451
         let Self::CreateTable(v) = self else {
             panic!("not a create table: {self}")
         };
