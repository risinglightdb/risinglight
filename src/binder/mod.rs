--- conflicted
+++ resolved
@@ -95,11 +95,8 @@
     CanNotInsert,
     #[error("can only delete from table")]
     CanNotDelete,
-<<<<<<< HEAD
-=======
     #[error("VIEW aliases mismatch query result")]
     ViewAliasesMismatch,
->>>>>>> d492a451
 }
 
 /// The binder resolves all expressions referring to schema objects such as
@@ -338,19 +335,7 @@
         }
     }
 
-<<<<<<< HEAD
-    /// Add an alias to the current context.
-=======
-    fn current_ctx(&self) -> &Context {
-        self.contexts.last().unwrap()
-    }
-
-    fn current_ctx_mut(&mut self) -> &mut Context {
-        self.contexts.last_mut().unwrap()
-    }
-
-    /// Add a column alias to the current context.
->>>>>>> d492a451
+    /// Add an column alias to the current context.
     fn add_alias(&mut self, column_name: String, table_name: String, id: Id) {
         let context = self.contexts.last_mut().unwrap();
         context
@@ -361,7 +346,6 @@
         // may override the same name
     }
 
-<<<<<<< HEAD
     /// Add a table alias.
     fn add_table_alias(&mut self, table_name: &str) -> Result<()> {
         let context = self.contexts.last_mut().unwrap();
@@ -377,10 +361,19 @@
         context.output_aliases.insert(column_name, id);
     }
 
+    /// Add a CTE to the current context.
+    fn add_cte(&mut self, table_name: &str, query: Id, columns: HashMap<String, Id>) -> Result<()> {
+        let context = self.contexts.last_mut().unwrap();
+        if context.ctes.insert(table_name.into(), (query, columns)).is_some() {
+            return Err(BindError::DuplicatedCteName(table_name.into()));
+        }
+        Ok(())
+    }
+
     /// Find an alias.
     fn find_alias(&self, column_name: &str, table_name: Option<&str>) -> Result {
         for context in self.contexts.iter().rev() {
-            if let Some(map) = context.aliases.get(column_name) {
+            if let Some(map) = context.column_aliases.get(column_name) {
                 if let Some(table_name) = table_name {
                     if let Some(id) = map.get(table_name) {
                         return Ok(*id);
@@ -397,14 +390,14 @@
             }
         }
         Err(BindError::InvalidColumn(column_name.into()))
-=======
+    }
+
     /// Find an CTE.
     fn find_cte(&self, cte_name: &str) -> Option<&(Id, HashMap<String, Id>)> {
         self.contexts
             .iter()
             .rev()
             .find_map(|ctx| ctx.ctes.get(cte_name))
->>>>>>> d492a451
     }
 
     fn type_(&self, id: Id) -> Result<crate::types::DataType> {
