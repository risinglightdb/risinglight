// Copyright 2024 RisingLight Project Authors. Licensed under Apache-2.0.

use std::collections::{HashMap, HashSet};
use std::hash::Hash;
use std::sync::Arc;
use std::vec::Vec;

use egg::{Id, Language};
use itertools::Itertools;

use crate::array;
use crate::catalog::function::FunctionCatalog;
use crate::catalog::{RootCatalog, RootCatalogRef};
use crate::parser::*;
use crate::planner::{Expr as Node, RecExpr, TypeSchemaAnalysis};
use crate::types::DataValue;

pub mod copy;
mod create_function;
mod create_table;
mod create_view;
mod delete;
mod drop;
mod error;
mod expr;
mod insert;
mod select;
mod table;
mod udf;

<<<<<<< HEAD
pub use self::create_function::*;
pub use self::create_table::*;
use self::udf::UdfContext;

pub type Result<T = Id> = std::result::Result<T, BindError>;

/// The error type of bind operations.
#[derive(thiserror::Error, Debug, PartialEq, Eq)]
pub enum BindError {
    #[error("invalid schema {0:?}")]
    InvalidSchema(String),
    #[error("invalid table {0:?}")]
    InvalidTable(String),
    #[error("invalid column {0:?}")]
    InvalidColumn(String),
    #[error("table {0:?} already exists")]
    TableExists(String),
    #[error("column {0:?} already exists")]
    ColumnExists(String),
    #[error("duplicated alias {0:?}")]
    DuplicatedAlias(String),
    #[error("duplicate CTE name {0:?}")]
    DuplicatedCteName(String),
    #[error("table {0:?} has {1} columns available but {2} columns specified")]
    ColumnCountMismatch(String, usize, usize),
    #[error("invalid expression {0}")]
    InvalidExpression(String),
    #[error("not nullable column {0:?}")]
    NotNullableColumn(String),
    #[error("ambiguous column {0:?} (use {1})")]
    AmbiguousColumn(String, String),
    #[error("invalid table name {0:?}")]
    InvalidTableName(Vec<Ident>),
    #[error("SQL not supported")]
    NotSupportedTSQL,
    #[error("invalid SQL")]
    InvalidSQL,
    #[error("cannot cast {0:?} to {1:?}")]
    CastError(crate::types::DataValue, crate::types::DataType),
    #[error("{0}")]
    BindFunctionError(String),
    #[error("type error: {0}")]
    TypeError(#[from] TypeError),
    #[error("aggregate function calls cannot be nested")]
    NestedAgg,
    #[error("WHERE clause cannot contain aggregates")]
    AggInWhere,
    #[error("GROUP BY clause cannot contain aggregates")]
    AggInGroupBy,
    #[error("window function calls cannot be nested")]
    NestedWindow,
    #[error("aggregate function calls cannot contain window function calls")]
    WindowInAgg,
    #[error("WHERE clause cannot contain window functions")]
    WindowInWhere,
    #[error("HAVING clause cannot contain window functions")]
    WindowInHaving,
    #[error("GROUP BY clause cannot contain window functions")]
    WindowInGroupBy,
    #[error("column {0:?} must appear in the GROUP BY clause or be used in an aggregate function")]
    ColumnNotInAgg(String),
    #[error("ORDER BY items must appear in the select list if DISTINCT is specified")]
    OrderKeyNotInDistinct,
    #[error("{0:?} is not an aggregate function")]
    NotAgg(String),
    #[error("unsupported object name: {0:?}")]
    UnsupportedObjectName(ObjectType),
    #[error("not supported yet: {0}")]
    Todo(String),
    #[error("can not copy to {0}")]
    CopyTo(String),
    #[error("can only insert into table")]
    CanNotInsert,
    #[error("can only delete from table")]
    CanNotDelete,
    #[error("VIEW aliases mismatch query result")]
    ViewAliasesMismatch,
    #[error("pragma does not exist: {0}")]
    NoPragma(String),
    #[error("function does not exist: {0}")]
    NoFunction(String),
    #[error("subquery returns {0} columns - expected 1")]
    SubqueryMustHaveOneColumn(usize),
    #[error("ANY and ALL operators require one of =,<>,>,<,>=,<= comparisons!")]
    InvalidAnyAllOp,
    #[error("ANY and ALL operators require a subquery")]
    InvalidAnyAllSubquery,
}

=======
pub use self::create_function::CreateFunction;
pub use self::create_table::CreateTable;
pub use self::error::BindError;
use self::error::ErrorKind;

pub type Result<T = Id> = std::result::Result<T, BindError>;

>>>>>>> c41cd65c
/// The binder resolves all expressions referring to schema objects such as
/// tables or views with their column names and types.
pub struct Binder {
    egraph: egg::EGraph<Node, TypeSchemaAnalysis>,
    catalog: Arc<RootCatalog>,
    contexts: Vec<Context>,
    /// The context used in sql udf binding
    udf_context: UdfContext,
}

<<<<<<< HEAD
=======
#[derive(Clone, Debug, Default)]
pub struct UdfContext {
    /// The mapping from `sql udf parameters` to a bound `Id` generated from `ast
    /// expressions` Note: The expressions are constructed during runtime, correspond to the
    /// actual users' input
    udf_param_context: HashMap<String, Id>,

    /// The global counter that records the calling stack depth
    /// of the current binding sql udf chain
    udf_global_counter: u32,
}

impl UdfContext {
    pub fn new() -> Self {
        Self {
            udf_param_context: HashMap::new(),
            udf_global_counter: 0,
        }
    }

    pub fn global_count(&self) -> u32 {
        self.udf_global_counter
    }

    pub fn incr_global_count(&mut self) {
        self.udf_global_counter += 1;
    }

    pub fn _is_empty(&self) -> bool {
        self.udf_param_context.is_empty()
    }

    pub fn update_context(&mut self, context: HashMap<String, Id>) {
        self.udf_param_context = context;
    }

    pub fn _clear(&mut self) {
        self.udf_global_counter = 0;
        self.udf_param_context.clear();
    }

    pub fn get_expr(&self, name: &str) -> Option<&Id> {
        self.udf_param_context.get(name)
    }

    pub fn get_context(&self) -> HashMap<String, Id> {
        self.udf_param_context.clone()
    }

    /// A common utility function to extract sql udf
    /// expression out from the input `ast`
    pub fn extract_udf_expression(ast: Vec<Statement>) -> Result<Expr> {
        if ast.len() != 1 {
            return Err(ErrorKind::InvalidExpression(
                "the query for sql udf should contain only one statement".to_string(),
            )
            .into());
        }

        // Extract the expression out
        let Statement::Query(query) = ast[0].clone() else {
            return Err(ErrorKind::InvalidExpression(
                "invalid function definition, please recheck the syntax".to_string(),
            )
            .into());
        };

        let SetExpr::Select(select) = *query.body else {
            return Err(ErrorKind::InvalidExpression(
                "missing `select` body for sql udf expression, please recheck the syntax"
                    .to_string(),
            )
            .into());
        };

        if select.projection.len() != 1 {
            return Err(ErrorKind::InvalidExpression(
                "`projection` should contain only one `SelectItem`".to_string(),
            )
            .into());
        }

        let SelectItem::UnnamedExpr(expr) = select.projection[0].clone() else {
            return Err(ErrorKind::InvalidExpression(
                "expect `UnnamedExpr` for `projection`".to_string(),
            )
            .into());
        };

        Ok(expr)
    }

    pub fn create_udf_context(
        args: &[FunctionArg],
        catalog: &Arc<FunctionCatalog>,
    ) -> Result<HashMap<String, Expr>> {
        let mut ret: HashMap<String, Expr> = HashMap::new();
        for (i, current_arg) in args.iter().enumerate() {
            if let FunctionArg::Unnamed(_arg) = current_arg {
                match current_arg {
                    FunctionArg::Unnamed(arg) => {
                        let FunctionArgExpr::Expr(e) = arg else {
                            return Err(
                                ErrorKind::InvalidExpression("invalid syntax".into()).into()
                            );
                        };
                        if catalog.arg_names[i].is_empty() {
                            ret.insert(format!("${}", i + 1), e.clone());
                        } else {
                            // The index mapping here is accurate
                            // So that we could directly use the index
                            ret.insert(catalog.arg_names[i].clone(), e.clone());
                        }
                    }
                    _ => return Err(ErrorKind::InvalidExpression("invalid syntax".into()).into()),
                }
            }
        }
        Ok(ret)
    }
}

>>>>>>> c41cd65c
pub fn bind_header(mut chunk: array::Chunk, stmt: &Statement) -> array::Chunk {
    let header_values = match stmt {
        Statement::CreateTable { .. } => vec!["$create".to_string()],
        Statement::Drop { .. } => vec!["$drop".to_string()],
        Statement::Insert { .. } => vec!["$insert.row_counts".to_string()],
        Statement::Explain { .. } => vec!["$explain".to_string()],
        Statement::Delete { .. } => vec!["$delete.row_counts".to_string()],
        _ => Vec::new(),
    };

    if !header_values.is_empty() {
        chunk.set_header(header_values);
    }

    chunk
}

/// A set of current accessible table and column aliases.
///
/// Context can be nested to represent subqueries.
/// Binder maintains a stack of contexts.
#[derive(Debug, Default)]
struct Context {
    /// Defined CTEs.
    /// `cte_name` -> (`query_id`, [`column_alias`])
    ctes: HashMap<String, (Id, Vec<Option<String>>)>,
    /// Table aliases that can be accessed from the current query.
    table_aliases: HashSet<String>,
    /// Column aliases that can be accessed from the current query.
    /// `column_alias` -> (`table_alias` -> id)
    column_aliases: HashMap<String, HashMap<String, Id>>,
    /// All Ids in `column_aliases` of this context and its ancestors.
    all_variable_ids: HashSet<Id>,
    /// Column aliases that can be accessed from the outside query.
    output_aliases: Vec<Option<String>>,
    /// Aggregations found in the expression.
    aggregates: Vec<Id>,
    /// Over windows found in the expression.
    over_windows: Vec<Id>,
    /// Subqueries found in the expression.
    subqueries: Vec<Subquery>,
    /// Whether the current context is in an aggregation.
    in_agg: bool,
    /// Whether the current context is in an over window.
    in_window: bool,
}

/// A subquery found in expression.
#[derive(Debug)]
struct Subquery {
    /// The id of the query node.
    query_id: Id,
    /// Whether the subquery is an EXISTS subquery.
    exists: bool,
    /// Whether the subquery is performed in an aggregation.
    in_agg: bool,
}

impl Binder {
    /// Create a new binder.
    pub fn new(catalog: Arc<RootCatalog>) -> Self {
        Binder {
            catalog: catalog.clone(),
            egraph: egg::EGraph::new(TypeSchemaAnalysis { catalog }),
            contexts: vec![Context::default()],
            udf_context: UdfContext::new(),
        }
    }

    /// Bind a statement.
    pub fn bind(&mut self, stmt: Statement) -> Result<RecExpr> {
        let id = self.bind_stmt(stmt)?;
        let extractor = egg::Extractor::new(&self.egraph, egg::AstSize);
        let (_, best) = extractor.find_best(id);
        Ok(best)
    }

    fn bind_stmt(&mut self, stmt: Statement) -> Result {
        match stmt {
            Statement::CreateTable(create_table) => self.bind_create_table(create_table),
            Statement::CreateView {
                name,
                columns,
                query,
                ..
            } => self.bind_create_view(name, columns, *query),
            Statement::CreateFunction(create_function) => {
                self.bind_create_function(create_function)
            }
            Statement::Drop {
                object_type,
                if_exists,
                names,
                cascade,
                ..
            } => self.bind_drop(object_type, if_exists, names, cascade),
            Statement::Insert(insert) => self.bind_insert(insert),
            Statement::Delete(delete) => self.bind_delete(delete),
            Statement::Copy {
                source,
                to,
                target,
                options,
                ..
            } => self.bind_copy(source, to, target, &options),
            Statement::Query(query) => self.bind_query(*query).map(|(id, _)| id),
            Statement::Explain {
                statement, analyze, ..
            } => self.bind_explain(*statement, analyze),
            Statement::Pragma { name, value, .. } => self.bind_pragma(name, value),
            Statement::SetVariable {
                variables, value, ..
            } => self.bind_set(variables.as_ref(), value),
            Statement::ShowVariable { .. }
            | Statement::ShowCreate { .. }
            | Statement::ShowColumns { .. } => Err(ErrorKind::NotSupportedTSQL.into()),
            _ => Err(ErrorKind::InvalidSQL.into()),
        }
    }

    /// Get the current context.
    fn context(&self) -> &Context {
        self.contexts.last().unwrap()
    }

    /// Get the current context mutably.
    fn context_mut(&mut self) -> &mut Context {
        self.contexts.last_mut().unwrap()
    }

    /// Add an column alias to the current context.
    fn add_alias(&mut self, column_name: String, table_name: String, id: Id) {
        let context = self.contexts.last_mut().unwrap();
        context
            .column_aliases
            .entry(column_name)
            .or_default()
            .insert(table_name, id); // may override the same name
        context.all_variable_ids.insert(id);
    }

    /// Add a table alias.
    fn add_table_alias(&mut self, table_name: &str) -> Result<()> {
        let context = self.contexts.last_mut().unwrap();
        if !context.table_aliases.insert(table_name.into()) {
            return Err(ErrorKind::DuplicatedAlias(table_name.into()).into());
        }
        Ok(())
    }

    /// Add a CTE to the current context.
<<<<<<< HEAD
    fn add_cte(&mut self, table_name: &str, query: Id, aliases: Vec<Option<String>>) -> Result<()> {
=======
    fn add_cte(
        &mut self,
        table_ident: &Ident,
        query: Id,
        columns: HashMap<String, Id>,
    ) -> Result<()> {
>>>>>>> c41cd65c
        let context = self.contexts.last_mut().unwrap();
        let table_name = table_ident.value.to_lowercase();
        if context
            .ctes
<<<<<<< HEAD
            .insert(table_name.into(), (query, aliases))
=======
            .insert(table_name.clone(), (query, columns))
>>>>>>> c41cd65c
            .is_some()
        {
            return Err(ErrorKind::DuplicatedCteName(table_name).with_span(table_ident.span));
        }
        Ok(())
    }

    /// Add an aggregation to the current context.
    fn add_aggregation(&mut self, id: Id) -> Id {
        self.contexts.last_mut().unwrap().aggregates.push(id);
        self.wrap_ref(id)
    }

    /// Add an over window to the current context.
    fn add_over_window(&mut self, id: Id) {
        self.contexts.last_mut().unwrap().over_windows.push(id);
    }

    /// Add a subquery to the current context.
    fn add_subquery(&mut self, subquery: Subquery) {
        self.contexts.last_mut().unwrap().subqueries.push(subquery);
    }

    /// The number of aggregations in the current context.
    fn num_aggregations(&self) -> usize {
        self.contexts.last().unwrap().aggregates.len()
    }

    /// The number of over windows in the current context.
    fn num_over_windows(&self) -> usize {
        self.contexts.last().unwrap().over_windows.len()
    }

    /// Take all subqueries in the current context.
    fn take_subqueries(&mut self) -> Vec<Subquery> {
        std::mem::take(&mut self.contexts.last_mut().unwrap().subqueries)
    }

    /// Find an alias.
    fn find_alias(&self, column_ident: &Ident, table_ident: Option<&Ident>) -> Result {
        for context in self.contexts.iter().rev() {
            if let Some(map) = context.column_aliases.get(&column_ident.value) {
                if let Some(table_ident) = table_ident {
                    if let Some(id) = map.get(&table_ident.value) {
                        return Ok(*id);
                    }
                } else if map.len() == 1 {
                    return Ok(*map.values().next().unwrap());
                } else {
                    let use_ = map
                        .keys()
                        .map(|table_name| format!("\"{table_name}.{column_ident}\""))
                        .join(" or ");
                    return Err(ErrorKind::AmbiguousColumn(column_ident.value.clone(), use_)
                        .with_span(column_ident.span));
                }
            }
        }
        Err(ErrorKind::InvalidColumn(column_ident.value.clone()).with_span(column_ident.span))
    }

    /// Find an CTE.
    fn find_cte(&self, cte_name: &str) -> Option<&(Id, Vec<Option<String>>)> {
        self.contexts
            .iter()
            .rev()
            .find_map(|ctx| ctx.ctes.get(cte_name))
    }

    fn type_(&self, id: Id) -> Result<crate::types::DataType> {
        Ok(self.egraph[id].data.type_.clone()?)
    }

    fn schema(&self, id: Id) -> Vec<Id> {
        self.egraph[id].data.schema.clone()
    }

    fn node(&self, id: Id) -> &Node {
        &self.egraph[id].nodes[0]
    }

    #[allow(dead_code)]
    fn recexpr(&self, id: Id) -> RecExpr {
        self.node(id).build_recexpr(|id| self.node(id).clone())
    }

    /// Wrap the node with `Ref` if it is not a column unit.
    fn wrap_ref(&mut self, id: Id) -> Id {
        match self.node(id) {
            Node::Column(_) | Node::Ref(_) => id,
            _ => self.egraph.add(Node::Ref(id)),
        }
    }

    fn _udf_context_mut(&mut self) -> &mut UdfContext {
        &mut self.udf_context
    }

    fn catalog(&self) -> RootCatalogRef {
        self.catalog.clone()
    }

    fn bind_explain(&mut self, query: Statement, analyze: bool) -> Result {
        let id = self.bind_stmt(query)?;
        let id = self.egraph.add(match analyze {
            false => Node::Explain(id),
            true => Node::Analyze(id),
        });
        Ok(id)
    }

    pub fn bind_pragma(&mut self, name: ObjectName, value: Option<Value>) -> Result {
        let name_string = name.to_string().to_lowercase();
        match name_string.as_str() {
            "enable_optimizer" | "disable_optimizer" => {}
            name_str => return Err(ErrorKind::NoPragma(name_str.into()).with_spanned(&name)),
        }
        let name_id = self.egraph.add(Node::Constant(name_string.into()));
        let value_id = self.egraph.add(Node::Constant(
            value.map_or(DataValue::Null, DataValue::from),
        ));
        let id = self.egraph.add(Node::Pragma([name_id, value_id]));
        Ok(id)
    }

    pub fn bind_set(&mut self, variables: &[ObjectName], values: Vec<Expr>) -> Result {
        if variables.len() != 1 || values.len() != 1 {
            return Err(ErrorKind::InvalidSQL.into());
        }
        let name_id = self
            .egraph
            .add(Node::Constant(variables[0].to_string().into()));
        let value_id = self.bind_expr(values.into_iter().next().unwrap())?;
        let id = self.egraph.add(Node::Set([name_id, value_id]));
        Ok(id)
    }
}

/// Split an object name into `(schema name, table name)`.
fn split_name(name: &ObjectName) -> Result<(&str, &str)> {
    Ok(match name.0.as_slice() {
        [table] => (RootCatalog::DEFAULT_SCHEMA_NAME, &table.value),
        [schema, table] => (&schema.value, &table.value),
        _ => return Err(ErrorKind::InvalidTableName(name.0.clone()).with_spanned(name)),
    })
}

/// Convert an object name into lower case
fn lower_case_name(name: &ObjectName) -> ObjectName {
    ObjectName(
        name.0
            .iter()
            .map(|ident| Ident::with_span(ident.span, ident.value.to_lowercase()))
            .collect::<Vec<_>>(),
    )
}<|MERGE_RESOLUTION|>--- conflicted
+++ resolved
@@ -28,105 +28,14 @@
 mod table;
 mod udf;
 
-<<<<<<< HEAD
-pub use self::create_function::*;
-pub use self::create_table::*;
-use self::udf::UdfContext;
-
-pub type Result<T = Id> = std::result::Result<T, BindError>;
-
-/// The error type of bind operations.
-#[derive(thiserror::Error, Debug, PartialEq, Eq)]
-pub enum BindError {
-    #[error("invalid schema {0:?}")]
-    InvalidSchema(String),
-    #[error("invalid table {0:?}")]
-    InvalidTable(String),
-    #[error("invalid column {0:?}")]
-    InvalidColumn(String),
-    #[error("table {0:?} already exists")]
-    TableExists(String),
-    #[error("column {0:?} already exists")]
-    ColumnExists(String),
-    #[error("duplicated alias {0:?}")]
-    DuplicatedAlias(String),
-    #[error("duplicate CTE name {0:?}")]
-    DuplicatedCteName(String),
-    #[error("table {0:?} has {1} columns available but {2} columns specified")]
-    ColumnCountMismatch(String, usize, usize),
-    #[error("invalid expression {0}")]
-    InvalidExpression(String),
-    #[error("not nullable column {0:?}")]
-    NotNullableColumn(String),
-    #[error("ambiguous column {0:?} (use {1})")]
-    AmbiguousColumn(String, String),
-    #[error("invalid table name {0:?}")]
-    InvalidTableName(Vec<Ident>),
-    #[error("SQL not supported")]
-    NotSupportedTSQL,
-    #[error("invalid SQL")]
-    InvalidSQL,
-    #[error("cannot cast {0:?} to {1:?}")]
-    CastError(crate::types::DataValue, crate::types::DataType),
-    #[error("{0}")]
-    BindFunctionError(String),
-    #[error("type error: {0}")]
-    TypeError(#[from] TypeError),
-    #[error("aggregate function calls cannot be nested")]
-    NestedAgg,
-    #[error("WHERE clause cannot contain aggregates")]
-    AggInWhere,
-    #[error("GROUP BY clause cannot contain aggregates")]
-    AggInGroupBy,
-    #[error("window function calls cannot be nested")]
-    NestedWindow,
-    #[error("aggregate function calls cannot contain window function calls")]
-    WindowInAgg,
-    #[error("WHERE clause cannot contain window functions")]
-    WindowInWhere,
-    #[error("HAVING clause cannot contain window functions")]
-    WindowInHaving,
-    #[error("GROUP BY clause cannot contain window functions")]
-    WindowInGroupBy,
-    #[error("column {0:?} must appear in the GROUP BY clause or be used in an aggregate function")]
-    ColumnNotInAgg(String),
-    #[error("ORDER BY items must appear in the select list if DISTINCT is specified")]
-    OrderKeyNotInDistinct,
-    #[error("{0:?} is not an aggregate function")]
-    NotAgg(String),
-    #[error("unsupported object name: {0:?}")]
-    UnsupportedObjectName(ObjectType),
-    #[error("not supported yet: {0}")]
-    Todo(String),
-    #[error("can not copy to {0}")]
-    CopyTo(String),
-    #[error("can only insert into table")]
-    CanNotInsert,
-    #[error("can only delete from table")]
-    CanNotDelete,
-    #[error("VIEW aliases mismatch query result")]
-    ViewAliasesMismatch,
-    #[error("pragma does not exist: {0}")]
-    NoPragma(String),
-    #[error("function does not exist: {0}")]
-    NoFunction(String),
-    #[error("subquery returns {0} columns - expected 1")]
-    SubqueryMustHaveOneColumn(usize),
-    #[error("ANY and ALL operators require one of =,<>,>,<,>=,<= comparisons!")]
-    InvalidAnyAllOp,
-    #[error("ANY and ALL operators require a subquery")]
-    InvalidAnyAllSubquery,
-}
-
-=======
 pub use self::create_function::CreateFunction;
 pub use self::create_table::CreateTable;
 pub use self::error::BindError;
 use self::error::ErrorKind;
+use self::udf::UdfContext;
 
 pub type Result<T = Id> = std::result::Result<T, BindError>;
 
->>>>>>> c41cd65c
 /// The binder resolves all expressions referring to schema objects such as
 /// tables or views with their column names and types.
 pub struct Binder {
@@ -137,131 +46,6 @@
     udf_context: UdfContext,
 }
 
-<<<<<<< HEAD
-=======
-#[derive(Clone, Debug, Default)]
-pub struct UdfContext {
-    /// The mapping from `sql udf parameters` to a bound `Id` generated from `ast
-    /// expressions` Note: The expressions are constructed during runtime, correspond to the
-    /// actual users' input
-    udf_param_context: HashMap<String, Id>,
-
-    /// The global counter that records the calling stack depth
-    /// of the current binding sql udf chain
-    udf_global_counter: u32,
-}
-
-impl UdfContext {
-    pub fn new() -> Self {
-        Self {
-            udf_param_context: HashMap::new(),
-            udf_global_counter: 0,
-        }
-    }
-
-    pub fn global_count(&self) -> u32 {
-        self.udf_global_counter
-    }
-
-    pub fn incr_global_count(&mut self) {
-        self.udf_global_counter += 1;
-    }
-
-    pub fn _is_empty(&self) -> bool {
-        self.udf_param_context.is_empty()
-    }
-
-    pub fn update_context(&mut self, context: HashMap<String, Id>) {
-        self.udf_param_context = context;
-    }
-
-    pub fn _clear(&mut self) {
-        self.udf_global_counter = 0;
-        self.udf_param_context.clear();
-    }
-
-    pub fn get_expr(&self, name: &str) -> Option<&Id> {
-        self.udf_param_context.get(name)
-    }
-
-    pub fn get_context(&self) -> HashMap<String, Id> {
-        self.udf_param_context.clone()
-    }
-
-    /// A common utility function to extract sql udf
-    /// expression out from the input `ast`
-    pub fn extract_udf_expression(ast: Vec<Statement>) -> Result<Expr> {
-        if ast.len() != 1 {
-            return Err(ErrorKind::InvalidExpression(
-                "the query for sql udf should contain only one statement".to_string(),
-            )
-            .into());
-        }
-
-        // Extract the expression out
-        let Statement::Query(query) = ast[0].clone() else {
-            return Err(ErrorKind::InvalidExpression(
-                "invalid function definition, please recheck the syntax".to_string(),
-            )
-            .into());
-        };
-
-        let SetExpr::Select(select) = *query.body else {
-            return Err(ErrorKind::InvalidExpression(
-                "missing `select` body for sql udf expression, please recheck the syntax"
-                    .to_string(),
-            )
-            .into());
-        };
-
-        if select.projection.len() != 1 {
-            return Err(ErrorKind::InvalidExpression(
-                "`projection` should contain only one `SelectItem`".to_string(),
-            )
-            .into());
-        }
-
-        let SelectItem::UnnamedExpr(expr) = select.projection[0].clone() else {
-            return Err(ErrorKind::InvalidExpression(
-                "expect `UnnamedExpr` for `projection`".to_string(),
-            )
-            .into());
-        };
-
-        Ok(expr)
-    }
-
-    pub fn create_udf_context(
-        args: &[FunctionArg],
-        catalog: &Arc<FunctionCatalog>,
-    ) -> Result<HashMap<String, Expr>> {
-        let mut ret: HashMap<String, Expr> = HashMap::new();
-        for (i, current_arg) in args.iter().enumerate() {
-            if let FunctionArg::Unnamed(_arg) = current_arg {
-                match current_arg {
-                    FunctionArg::Unnamed(arg) => {
-                        let FunctionArgExpr::Expr(e) = arg else {
-                            return Err(
-                                ErrorKind::InvalidExpression("invalid syntax".into()).into()
-                            );
-                        };
-                        if catalog.arg_names[i].is_empty() {
-                            ret.insert(format!("${}", i + 1), e.clone());
-                        } else {
-                            // The index mapping here is accurate
-                            // So that we could directly use the index
-                            ret.insert(catalog.arg_names[i].clone(), e.clone());
-                        }
-                    }
-                    _ => return Err(ErrorKind::InvalidExpression("invalid syntax".into()).into()),
-                }
-            }
-        }
-        Ok(ret)
-    }
-}
-
->>>>>>> c41cd65c
 pub fn bind_header(mut chunk: array::Chunk, stmt: &Statement) -> array::Chunk {
     let header_values = match stmt {
         Statement::CreateTable { .. } => vec!["$create".to_string()],
@@ -413,25 +197,17 @@
     }
 
     /// Add a CTE to the current context.
-<<<<<<< HEAD
-    fn add_cte(&mut self, table_name: &str, query: Id, aliases: Vec<Option<String>>) -> Result<()> {
-=======
     fn add_cte(
         &mut self,
         table_ident: &Ident,
         query: Id,
-        columns: HashMap<String, Id>,
+        aliases: Vec<Option<String>>,
     ) -> Result<()> {
->>>>>>> c41cd65c
         let context = self.contexts.last_mut().unwrap();
         let table_name = table_ident.value.to_lowercase();
         if context
             .ctes
-<<<<<<< HEAD
-            .insert(table_name.into(), (query, aliases))
-=======
-            .insert(table_name.clone(), (query, columns))
->>>>>>> c41cd65c
+            .insert(table_name.clone(), (query, aliases))
             .is_some()
         {
             return Err(ErrorKind::DuplicatedCteName(table_name).with_span(table_ident.span));
