--- conflicted
+++ resolved
@@ -346,13 +346,12 @@
         &self.egraph[id].nodes[0]
     }
 
-<<<<<<< HEAD
     fn udf_context_mut(&mut self) -> &mut UdfContext {
         &mut self.udf_context
-=======
+    }
+
     fn catalog(&self) -> RootCatalogRef {
         self.catalog.clone()
->>>>>>> 7b49788c
     }
 
     fn bind_explain(&mut self, query: Statement) -> Result {
