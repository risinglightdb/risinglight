--- conflicted
+++ resolved
@@ -9,12 +9,8 @@
 use itertools::Itertools;
 
 use crate::array;
-<<<<<<< HEAD
+use crate::catalog::function::FunctionCatalog;
 use crate::catalog::{RootCatalog, RootCatalogRef, TableRefId};
-=======
-use crate::catalog::function::FunctionCatalog;
-use crate::catalog::{RootCatalog, RootCatalogRef, TableRefId, DEFAULT_SCHEMA_NAME};
->>>>>>> 6f97db7d
 use crate::parser::*;
 use crate::planner::{Expr as Node, RecExpr, TypeError, TypeSchemaAnalysis};
 use crate::types::{DataTypeKind, DataValue};
@@ -396,7 +392,6 @@
         &self.egraph[id].nodes[0]
     }
 
-<<<<<<< HEAD
     #[allow(dead_code)]
     fn recexpr(&self, id: Id) -> RecExpr {
         self.node(id).build_recexpr(|id| self.node(id).clone())
@@ -408,10 +403,10 @@
             Node::Column(_) | Node::Ref(_) => id,
             _ => self.egraph.add(Node::Ref(id)),
         }
-=======
+    }
+
     fn _udf_context_mut(&mut self) -> &mut UdfContext {
         &mut self.udf_context
->>>>>>> 6f97db7d
     }
 
     fn catalog(&self) -> RootCatalogRef {
