--- conflicted
+++ resolved
@@ -9,37 +9,21 @@
             FromTable::WithoutKeyword(t) => t,
         };
         if from.len() != 1 || !from[0].joins.is_empty() {
-<<<<<<< HEAD
-            return Err(BindError::CanNotDelete);
+            return Err(ErrorKind::CanNotDelete.with_spanned(&delete.from));
         }
-        let table = from.into_iter().next().unwrap().relation;
+        let table = from[0].relation.clone();
         let TableFactor::Table { name, .. } = &table else {
-            return Err(BindError::Todo(format!("delete from {table:?}")));
-=======
-            return Err(ErrorKind::Todo(format!("delete from {from:?}")).with_spanned(&delete.from));
-        }
-        let TableFactor::Table { name, alias, .. } = &from[0].relation else {
-            return Err(
-                ErrorKind::Todo(format!("delete from {from:?}")).with_spanned(&from[0].relation)
-            );
->>>>>>> c41cd65c
+            return Err(ErrorKind::CanNotDelete.with_spanned(&table));
         };
         let (table_id, is_system, is_view) = self.bind_table_id(name)?;
         if is_system || is_view {
             return Err(ErrorKind::CanNotDelete.with_spanned(name));
         }
-<<<<<<< HEAD
         let mut plan = self.bind_table_factor(table, true)?;
-        let cond = self.bind_where(selection)?;
+        let cond = self.bind_where(delete.selection)?;
         let subqueries = self.take_subqueries();
         plan = self.plan_apply(subqueries, plan)?;
         plan = self.plan_filter(cond, plan)?;
         Ok(self.egraph.add(Node::Delete([table_id, plan])))
-=======
-        let scan = self.bind_table_def(name, alias.clone(), true)?;
-        let cond = self.bind_where(delete.selection)?;
-        let filter = self.egraph.add(Node::Filter([cond, scan]));
-        Ok(self.egraph.add(Node::Delete([table_id, filter])))
->>>>>>> c41cd65c
     }
 }