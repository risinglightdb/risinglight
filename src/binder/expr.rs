// Copyright 2023 RisingLight Project Authors. Licensed under Apache-2.0.

use rust_decimal::Decimal;

use super::*;
use crate::parser::{
    self, BinaryOperator, DataType, DateTimeField, Expr, Function, FunctionArg, FunctionArgExpr,
    UnaryOperator, Value,
};
use crate::types::{DataTypeKind, DataValue, Interval};

impl Binder {
    /// Bind an expression.
    pub fn bind_expr(&mut self, expr: Expr) -> Result {
        let id = match expr {
            Expr::Value(v) => Ok(self.egraph.add(Node::Constant(v.into()))),
            Expr::Identifier(ident) => self.bind_ident([ident]),
            Expr::CompoundIdentifier(idents) => self.bind_ident(idents),
            Expr::BinaryOp { left, op, right } => self.bind_binary_op(*left, op, *right),
            Expr::UnaryOp { op, expr } => self.bind_unary_op(op, *expr),
            Expr::Nested(expr) => self.bind_expr(*expr),
            Expr::Cast { expr, data_type } => self.bind_cast(*expr, data_type),
            Expr::Function(func) => self.bind_function(func),
            Expr::IsNull(expr) => self.bind_is_null(*expr),
            Expr::IsNotNull(expr) => {
                let isnull = self.bind_is_null(*expr)?;
                Ok(self.egraph.add(Node::Not(isnull)))
            }
            Expr::TypedString { data_type, value } => self.bind_typed_string(data_type, value),
            Expr::Like {
                negated,
                expr,
                pattern,
                ..
            } => self.bind_like(*expr, *pattern, negated),
            Expr::Between {
                expr,
                negated,
                low,
                high,
            } => self.bind_between(*expr, negated, *low, *high),
            Expr::Interval(interval) => self.bind_interval(interval),
            Expr::Extract { field, expr } => self.bind_extract(field, *expr),
            Expr::Substring {
                expr,
                substring_from,
                substring_for,
            } => self.bind_substring(*expr, substring_from, substring_for),
            Expr::Case {
                operand,
                conditions,
                results,
                else_result,
            } => self.bind_case(operand, conditions, results, else_result),
            Expr::InList {
                expr,
                list,
                negated,
            } => self.bind_in_list(*expr, list, negated),
<<<<<<< HEAD
            Expr::InSubquery {
                expr,
                subquery,
                negated,
            } => self.bind_in_subquery(*expr, *subquery, negated),
            Expr::Exists { subquery, negated } => self.bind_exists(*subquery, negated),
            Expr::Subquery(query) => self.bind_subquery(*query),
=======
>>>>>>> 7fee0d79
            _ => todo!("bind expression: {:?}", expr),
        }?;
        self.type_(id)?;
        Ok(id)
    }

    /// Bind a list of expressions.
    pub fn bind_exprs(&mut self, exprs: Vec<Expr>) -> Result {
        let list = exprs
            .into_iter()
            .map(|expr| self.bind_expr(expr))
            .try_collect()?;
        Ok(self.egraph.add(Node::List(list)))
    }

    fn bind_ident(&self, idents: impl IntoIterator<Item = Ident>) -> Result {
        let idents = idents
            .into_iter()
            .map(|ident| Ident::new(ident.value.to_lowercase()))
            .collect_vec();
        let (_schema_name, table_name, column_name) = match idents.as_slice() {
            [column] => (None, None, &column.value),
            [table, column] => (None, Some(&table.value), &column.value),
            [schema, table, column] => (Some(&schema.value), Some(&table.value), &column.value),
            _ => return Err(BindError::InvalidTableName(idents)),
        };
<<<<<<< HEAD
        self.find_alias(column_name, table_name.map(|s| s.as_str()))
=======
        let map = self
            .current_ctx()
            .aliases
            .get(column_name)
            .ok_or_else(|| BindError::InvalidColumn(column_name.into()))?;
        if let Some(table_name) = table_name {
            map.get(table_name)
                .cloned()
                .ok_or_else(|| BindError::InvalidTable(table_name.clone()))
        } else if map.len() == 1 {
            Ok(*map.values().next().unwrap())
        } else {
            let use_ = map
                .keys()
                .map(|table_name| format!("\"{table_name}.{column_name}\""))
                .join(" or ");
            Err(BindError::AmbiguousColumn(column_name.into(), use_))
        }
>>>>>>> 7fee0d79
    }

    fn bind_binary_op(&mut self, left: Expr, op: BinaryOperator, right: Expr) -> Result {
        use BinaryOperator::*;

        let l = self.bind_expr(left)?;
        let r = self.bind_expr(right)?;
        let node = match op {
            Plus => Node::Add([l, r]),
            Minus => Node::Sub([l, r]),
            Multiply => Node::Mul([l, r]),
            Divide => Node::Div([l, r]),
            Modulo => Node::Mod([l, r]),
            StringConcat => Node::StringConcat([l, r]),
            Gt => Node::Gt([l, r]),
            Lt => Node::Lt([l, r]),
            GtEq => Node::GtEq([l, r]),
            LtEq => Node::LtEq([l, r]),
            Eq => Node::Eq([l, r]),
            NotEq => Node::NotEq([l, r]),
            And => Node::And([l, r]),
            Or => Node::Or([l, r]),
            Xor => Node::Xor([l, r]),
            _ => todo!("bind binary op: {:?}", op),
        };
        Ok(self.egraph.add(node))
    }

    fn bind_unary_op(&mut self, op: UnaryOperator, expr: Expr) -> Result {
        use UnaryOperator::*;
        let expr = self.bind_expr(expr)?;
        Ok(match op {
            Plus => expr,
            Minus => self.egraph.add(Node::Neg(expr)),
            Not => self.egraph.add(Node::Not(expr)),
            _ => todo!("bind unary operator: {:?}", op),
        })
    }

    fn bind_cast(&mut self, expr: Expr, mut ty: DataType) -> Result {
        let expr = self.bind_expr(expr)?;
        // workaround for 'BLOB'
        if let DataType::Custom(name, _modifiers) = &ty {
            if name.0.len() == 1 && name.0[0].value.to_lowercase() == "blob" {
                ty = DataType::Blob(None);
            }
        }
        let ty = self.egraph.add(Node::Type((&ty).into()));
        Ok(self.egraph.add(Node::Cast([ty, expr])))
    }

    fn bind_is_null(&mut self, expr: Expr) -> Result {
        let expr = self.bind_expr(expr)?;
        Ok(self.egraph.add(Node::IsNull(expr)))
    }

    fn bind_typed_string(&mut self, data_type: DataType, value: String) -> Result {
        match data_type {
            DataType::Date => {
                let date = value.parse().map_err(|_| {
                    BindError::CastError(DataValue::String(value.into()), DataTypeKind::Date)
                })?;
                Ok(self.egraph.add(Node::Constant(DataValue::Date(date))))
            }
            t => todo!("support typed string: {:?}", t),
        }
    }

    fn bind_like(&mut self, expr: Expr, pattern: Expr, negated: bool) -> Result {
        let expr = self.bind_expr(expr)?;
        let pattern = self.bind_expr(pattern)?;
        let like = self.egraph.add(Node::Like([expr, pattern]));
        if negated {
            Ok(self.egraph.add(Node::Not(like)))
        } else {
            Ok(like)
        }
    }

    fn bind_between(&mut self, expr: Expr, negated: bool, low: Expr, high: Expr) -> Result {
        let expr = self.bind_expr(expr)?;
        let low = self.bind_expr(low)?;
        let high = self.bind_expr(high)?;
        let left = self.egraph.add(Node::GtEq([expr, low]));
        let right = self.egraph.add(Node::LtEq([expr, high]));
        let between = self.egraph.add(Node::And([left, right]));
        if negated {
            Ok(self.egraph.add(Node::Not(between)))
        } else {
            Ok(between)
        }
    }

    fn bind_interval(&mut self, interval: parser::Interval) -> Result {
        let Expr::Value(Value::Number(v, _) | Value::SingleQuotedString(v)) = *interval.value else {
            panic!("interval value must be number or string");
        };
        let num = v.parse().expect("interval value is not a number");
        let value = DataValue::Interval(match interval.leading_field {
            Some(DateTimeField::Day) => Interval::from_days(num),
            Some(DateTimeField::Month) => Interval::from_months(num),
            Some(DateTimeField::Year) => Interval::from_years(num),
            f => todo!("Support interval with leading field: {f:?}"),
        });
        Ok(self.egraph.add(Node::Constant(value)))
    }

    fn bind_extract(&mut self, field: DateTimeField, expr: Expr) -> Result {
        let expr = self.bind_expr(expr)?;
        let field = self.egraph.add(Node::Field(field.into()));
        Ok(self.egraph.add(Node::Extract([field, expr])))
    }

<<<<<<< HEAD
    fn bind_substring(
        &mut self,
        expr: Expr,
        from: Option<Box<Expr>>,
        for_: Option<Box<Expr>>,
    ) -> Result {
        let expr = self.bind_expr(expr)?;
        let from = match from {
            Some(expr) => self.bind_expr(*expr)?,
            None => self.egraph.add(Node::Constant(DataValue::Int32(1))),
        };
        let for_ = match for_ {
            Some(expr) => self.bind_expr(*expr)?,
            None => self.egraph.add(Node::Constant(DataValue::Int32(i32::MAX))),
        };
        Ok(self.egraph.add(Node::Substring([expr, from, for_])))
    }

=======
>>>>>>> 7fee0d79
    fn bind_case(
        &mut self,
        operand: Option<Box<Expr>>,
        conditions: Vec<Expr>,
        results: Vec<Expr>,
        else_result: Option<Box<Expr>>,
    ) -> Result {
        let operand = operand.map(|expr| self.bind_expr(*expr)).transpose()?;
        let mut case = match else_result {
            Some(expr) => self.bind_expr(*expr)?,
            None => self.egraph.add(Node::null()),
        };
        for (cond, result) in conditions.into_iter().rev().zip(results.into_iter().rev()) {
            let mut cond = self.bind_expr(cond)?;
            if let Some(operand) = operand {
                cond = self.egraph.add(Node::Eq([operand, cond]));
            }
            let mut result = self.bind_expr(result)?;
            (result, case) = self.implicit_type_cast(result, case)?;
            case = self.egraph.add(Node::If([cond, result, case]));
        }
        Ok(case)
    }

    fn bind_in_list(&mut self, expr: Expr, list: Vec<Expr>, negated: bool) -> Result {
        let expr = self.bind_expr(expr)?;
        let list = self.bind_exprs(list)?;
        let in_list = self.egraph.add(Node::In([expr, list]));
        if negated {
            Ok(self.egraph.add(Node::Not(in_list)))
        } else {
            Ok(in_list)
        }
    }

<<<<<<< HEAD
    fn bind_in_subquery(&mut self, expr: Expr, subquery: Query, negated: bool) -> Result {
        let expr = self.bind_expr(expr)?;
        let (subquery, _) = self.bind_query(subquery)?;
        let in_subquery = self.egraph.add(Node::In([expr, subquery]));
        if negated {
            Ok(self.egraph.add(Node::Not(in_subquery)))
        } else {
            Ok(in_subquery)
        }
    }

    fn bind_exists(&mut self, subquery: Query, negated: bool) -> Result {
        let (subquery, _) = self.bind_query(subquery)?;
        let exists = self.egraph.add(Node::Exists(subquery));
        if negated {
            Ok(self.egraph.add(Node::Not(exists)))
        } else {
            Ok(exists)
        }
    }

    fn bind_subquery(&mut self, subquery: Query) -> Result {
        let (id, _) = self.bind_query(subquery)?;
        Ok(self.egraph.add(Node::Max1Row(id)))
=======
    fn bind_substring(
        &mut self,
        expr: Expr,
        from: Option<Box<Expr>>,
        for_: Option<Box<Expr>>,
    ) -> Result {
        let expr = self.bind_expr(expr)?;
        let from = match from {
            Some(expr) => self.bind_expr(*expr)?,
            None => self.egraph.add(Node::Constant(DataValue::Int32(1))),
        };
        let for_ = match for_ {
            Some(expr) => self.bind_expr(*expr)?,
            None => self.egraph.add(Node::Constant(DataValue::Int32(i32::MAX))),
        };
        Ok(self.egraph.add(Node::Substring([expr, from, for_])))
>>>>>>> 7fee0d79
    }

    fn bind_function(&mut self, func: Function) -> Result {
        let mut args = vec![];
        for arg in func.args {
            // ignore argument name
            let arg = match arg {
                FunctionArg::Named { arg, .. } => arg,
                FunctionArg::Unnamed(arg) => arg,
            };
            match arg {
                FunctionArgExpr::Expr(expr) => args.push(self.bind_expr(expr)?),
                FunctionArgExpr::Wildcard => {
                    // No argument in row count
                    args.clear();
                    break;
                }
                FunctionArgExpr::QualifiedWildcard(_) => todo!("support qualified wildcard"),
            }
        }
        let node = match func.name.to_string().to_lowercase().as_str() {
            "count" if args.is_empty() => Node::RowCount,
            "count" if func.distinct => Node::CountDistinct(args[0]),
            "count" => Node::Count(args[0]),
            "max" => Node::Max(args[0]),
            "min" => Node::Min(args[0]),
            "sum" => Node::Sum(args[0]),
            "avg" => {
                let sum = self.egraph.add(Node::Sum(args[0]));
                let count = self.egraph.add(Node::Count(args[0]));
                Node::Div([sum, count])
            }
            "first" => Node::First(args[0]),
            "last" => Node::Last(args[0]),
            "replace" => Node::Replace([args[0], args[1], args[2]]),
            "row_number" => Node::RowNumber,
            name => todo!("Unsupported function: {}", name),
        };
        let mut id = self.egraph.add(node);
        if let Some(window) = func.over {
            id = self.bind_window_function(id, window)?;
        }
        Ok(id)
    }

    fn bind_window_function(&mut self, func: Id, window: WindowType) -> Result {
        let window = match window {
            WindowType::WindowSpec(window) => window,
            WindowType::NamedWindow(_) => return Err(BindError::Todo("named window".into())),
        };
        if !self.node(func).is_window_function() {
            return Err(BindError::NotAgg(self.node(func).to_string()));
        }
        if !self.overs(func).is_empty() {
            return Err(BindError::NestedWindow);
        }
        let partitionby = self.bind_exprs(window.partition_by)?;
        let orderby = self.bind_orderby(window.order_by)?;
        if window.window_frame.is_some() {
            todo!("support window frame");
        }
        Ok(self.egraph.add(Node::Over([func, partitionby, orderby])))
    }

    /// Add optional type cast to the expressions to make them return the same type.
    fn implicit_type_cast(&mut self, mut id1: Id, mut id2: Id) -> Result<(Id, Id)> {
        let ty1 = self.type_(id1)?;
        let ty2 = self.type_(id2)?;
        if let Some(compatible_type) = ty1.union(&ty2) {
            if compatible_type != ty1 {
                let id = self.egraph.add(Node::Type(compatible_type.kind()));
                id1 = self.egraph.add(Node::Cast([id, id1]));
            }
            if compatible_type != ty2 {
                let id = self.egraph.add(Node::Type(compatible_type.kind()));
                id2 = self.egraph.add(Node::Cast([id, id2]));
            }
        }
        Ok((id1, id2))
    }
}

impl From<Value> for DataValue {
    fn from(v: Value) -> Self {
        match v {
            Value::Number(n, _) => {
                if let Ok(int) = n.parse::<i32>() {
                    Self::Int32(int)
                } else if let Ok(bigint) = n.parse::<i64>() {
                    Self::Int64(bigint)
                } else if let Ok(decimal) = n.parse::<Decimal>() {
                    Self::Decimal(decimal)
                } else {
                    panic!("invalid digit: {}", n);
                }
            }
            Value::SingleQuotedString(s) => Self::String(s.into()),
            Value::DoubleQuotedString(s) => Self::String(s.into()),
            Value::Boolean(b) => Self::Bool(b),
            Value::Null => Self::Null,
            _ => todo!("parse value: {:?}", v),
        }
    }
}<|MERGE_RESOLUTION|>--- conflicted
+++ resolved
@@ -57,7 +57,6 @@
                 list,
                 negated,
             } => self.bind_in_list(*expr, list, negated),
-<<<<<<< HEAD
             Expr::InSubquery {
                 expr,
                 subquery,
@@ -65,8 +64,6 @@
             } => self.bind_in_subquery(*expr, *subquery, negated),
             Expr::Exists { subquery, negated } => self.bind_exists(*subquery, negated),
             Expr::Subquery(query) => self.bind_subquery(*query),
-=======
->>>>>>> 7fee0d79
             _ => todo!("bind expression: {:?}", expr),
         }?;
         self.type_(id)?;
@@ -93,28 +90,7 @@
             [schema, table, column] => (Some(&schema.value), Some(&table.value), &column.value),
             _ => return Err(BindError::InvalidTableName(idents)),
         };
-<<<<<<< HEAD
         self.find_alias(column_name, table_name.map(|s| s.as_str()))
-=======
-        let map = self
-            .current_ctx()
-            .aliases
-            .get(column_name)
-            .ok_or_else(|| BindError::InvalidColumn(column_name.into()))?;
-        if let Some(table_name) = table_name {
-            map.get(table_name)
-                .cloned()
-                .ok_or_else(|| BindError::InvalidTable(table_name.clone()))
-        } else if map.len() == 1 {
-            Ok(*map.values().next().unwrap())
-        } else {
-            let use_ = map
-                .keys()
-                .map(|table_name| format!("\"{table_name}.{column_name}\""))
-                .join(" or ");
-            Err(BindError::AmbiguousColumn(column_name.into(), use_))
-        }
->>>>>>> 7fee0d79
     }
 
     fn bind_binary_op(&mut self, left: Expr, op: BinaryOperator, right: Expr) -> Result {
@@ -228,27 +204,6 @@
         Ok(self.egraph.add(Node::Extract([field, expr])))
     }
 
-<<<<<<< HEAD
-    fn bind_substring(
-        &mut self,
-        expr: Expr,
-        from: Option<Box<Expr>>,
-        for_: Option<Box<Expr>>,
-    ) -> Result {
-        let expr = self.bind_expr(expr)?;
-        let from = match from {
-            Some(expr) => self.bind_expr(*expr)?,
-            None => self.egraph.add(Node::Constant(DataValue::Int32(1))),
-        };
-        let for_ = match for_ {
-            Some(expr) => self.bind_expr(*expr)?,
-            None => self.egraph.add(Node::Constant(DataValue::Int32(i32::MAX))),
-        };
-        Ok(self.egraph.add(Node::Substring([expr, from, for_])))
-    }
-
-=======
->>>>>>> 7fee0d79
     fn bind_case(
         &mut self,
         operand: Option<Box<Expr>>,
@@ -284,7 +239,6 @@
         }
     }
 
-<<<<<<< HEAD
     fn bind_in_subquery(&mut self, expr: Expr, subquery: Query, negated: bool) -> Result {
         let expr = self.bind_expr(expr)?;
         let (subquery, _) = self.bind_query(subquery)?;
@@ -309,7 +263,8 @@
     fn bind_subquery(&mut self, subquery: Query) -> Result {
         let (id, _) = self.bind_query(subquery)?;
         Ok(self.egraph.add(Node::Max1Row(id)))
-=======
+    }
+
     fn bind_substring(
         &mut self,
         expr: Expr,
@@ -326,7 +281,6 @@
             None => self.egraph.add(Node::Constant(DataValue::Int32(i32::MAX))),
         };
         Ok(self.egraph.add(Node::Substring([expr, from, for_])))
->>>>>>> 7fee0d79
     }
 
     fn bind_function(&mut self, func: Function) -> Result {
