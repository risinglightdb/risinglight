// Copyright 2024 RisingLight Project Authors. Licensed under Apache-2.0.

use rust_decimal::Decimal;
use sqlparser::dialect::GenericDialect;
use sqlparser::parser::Parser;

use super::*;
use crate::parser::{
    self, BinaryOperator, DataType, DateTimeField, Expr, Function, FunctionArg, FunctionArgExpr,
    UnaryOperator, Value,
};
use crate::types::{DataValue, Interval};

impl Binder {
    /// Bind an expression.
    pub fn bind_expr(&mut self, expr: Expr) -> Result {
        let id = match expr {
            Expr::Value(v) => {
                // This is okay since only sql udf relies on
                // parameter-like (i.e., `$1`) values at present
                // TODO: consider formally `bind_parameter` in the future
                // e.g., lambda function support, etc.
                if let Value::Placeholder(key) = v {
                    self.udf_context
                        .get_expr(&key)
                        .map_or_else(|| Err(BindError::InvalidSQL), |&e| Ok(e))
                } else {
                    Ok(self.egraph.add(Node::Constant(v.into())))
                }
            }
            Expr::Identifier(ident) => self.bind_ident([ident]),
            Expr::CompoundIdentifier(idents) => self.bind_ident(idents),
            Expr::BinaryOp { left, op, right } => self.bind_binary_op(*left, op, *right),
            Expr::UnaryOp { op, expr } => self.bind_unary_op(op, *expr),
            Expr::Nested(expr) => self.bind_expr(*expr),
            Expr::Cast {
                expr, data_type, ..
            } => self.bind_cast(*expr, data_type),
            Expr::Function(func) => self.bind_function(func),
            Expr::IsNull(expr) => self.bind_is_null(*expr),
            Expr::IsNotNull(expr) => {
                let isnull = self.bind_is_null(*expr)?;
                Ok(self.egraph.add(Node::Not(isnull)))
            }
            Expr::TypedString { data_type, value } => self.bind_typed_string(data_type, value),
            Expr::Like {
                negated,
                expr,
                pattern,
                ..
            } => self.bind_like(*expr, *pattern, negated),
            Expr::Between {
                expr,
                negated,
                low,
                high,
            } => self.bind_between(*expr, negated, *low, *high),
            Expr::Interval(interval) => self.bind_interval(interval),
            Expr::Extract { field, expr } => self.bind_extract(field, *expr),
            Expr::Substring {
                expr,
                substring_from,
                substring_for,
                ..
            } => self.bind_substring(*expr, substring_from, substring_for),
            Expr::Case {
                operand,
                conditions,
                results,
                else_result,
            } => self.bind_case(operand, conditions, results, else_result),
            Expr::InList {
                expr,
                list,
                negated,
            } => self.bind_in_list(*expr, list, negated),
            Expr::InSubquery {
                expr,
                subquery,
                negated,
            } => self.bind_in_subquery(*expr, *subquery, negated),
            Expr::Exists { subquery, negated } => self.bind_exists(*subquery, negated),
            Expr::Subquery(query) => self.bind_subquery(*query),
            _ => todo!("bind expression: {:?}", expr),
        }?;
        self.type_(id)?;
        Ok(id)
    }

    /// Bind a list of expressions.
    pub fn bind_exprs(&mut self, exprs: Vec<Expr>) -> Result {
        let list = exprs
            .into_iter()
            .map(|expr| self.bind_expr(expr))
            .try_collect()?;
        Ok(self.egraph.add(Node::List(list)))
    }

    fn bind_ident(&self, idents: impl IntoIterator<Item = Ident>) -> Result {
        let idents = idents
            .into_iter()
            .map(|ident| Ident::new(ident.value.to_lowercase()))
            .collect_vec();
        let (_schema_name, table_name, column_name) = match idents.as_slice() {
            [column] => (None, None, &column.value),
            [table, column] => (None, Some(&table.value), &column.value),
            [schema, table, column] => (Some(&schema.value), Some(&table.value), &column.value),
            _ => return Err(BindError::InvalidTableName(idents)),
        };

        // Special check for sql udf
        if let Some(id) = self.udf_context.get_expr(column_name) {
            return Ok(*id);
        }

<<<<<<< HEAD
        self.find_alias(column_name, table_name.map(|s| s.as_str()))
=======
        let map = self
            .current_ctx()
            .column_aliases
            .get(column_name)
            .ok_or_else(|| BindError::InvalidColumn(column_name.into()))?;
        if let Some(table_name) = table_name {
            map.get(table_name)
                .cloned()
                .ok_or_else(|| BindError::InvalidTable(table_name.clone()))
        } else if map.len() == 1 {
            Ok(*map.values().next().unwrap())
        } else {
            let use_ = map
                .keys()
                .map(|table_name| format!("\"{table_name}.{column_name}\""))
                .join(" or ");
            Err(BindError::AmbiguousColumn(column_name.into(), use_))
        }
>>>>>>> d492a451
    }

    fn bind_binary_op(&mut self, left: Expr, op: BinaryOperator, right: Expr) -> Result {
        use BinaryOperator::*;

        let l = self.bind_expr(left)?;
        let r = self.bind_expr(right)?;
        let node = match op {
            Plus => Node::Add([l, r]),
            Minus => Node::Sub([l, r]),
            Multiply => Node::Mul([l, r]),
            Divide => Node::Div([l, r]),
            Modulo => Node::Mod([l, r]),
            StringConcat => Node::StringConcat([l, r]),
            Gt => Node::Gt([l, r]),
            Lt => Node::Lt([l, r]),
            GtEq => Node::GtEq([l, r]),
            LtEq => Node::LtEq([l, r]),
            Eq => Node::Eq([l, r]),
            NotEq => Node::NotEq([l, r]),
            And => Node::And([l, r]),
            Or => Node::Or([l, r]),
            Xor => Node::Xor([l, r]),
            _ => todo!("bind binary op: {:?}", op),
        };
        Ok(self.egraph.add(node))
    }

    fn bind_unary_op(&mut self, op: UnaryOperator, expr: Expr) -> Result {
        use UnaryOperator::*;
        let expr = self.bind_expr(expr)?;
        Ok(match op {
            Plus => expr,
            Minus => self.egraph.add(Node::Neg(expr)),
            Not => self.egraph.add(Node::Not(expr)),
            _ => todo!("bind unary operator: {:?}", op),
        })
    }

    fn bind_cast(&mut self, expr: Expr, mut ty: DataType) -> Result {
        let expr = self.bind_expr(expr)?;
        // workaround for 'BLOB'
        if let DataType::Custom(name, _modifiers) = &ty {
            if name.0.len() == 1 && name.0[0].value.to_lowercase() == "blob" {
                ty = DataType::Blob(None);
            }
        }
        let ty = self.egraph.add(Node::Type((&ty).into()));
        Ok(self.egraph.add(Node::Cast([ty, expr])))
    }

    fn bind_is_null(&mut self, expr: Expr) -> Result {
        let expr = self.bind_expr(expr)?;
        Ok(self.egraph.add(Node::IsNull(expr)))
    }

    fn bind_typed_string(&mut self, data_type: DataType, value: String) -> Result {
        match data_type {
            DataType::Date => {
                let date = value.parse().map_err(|_| {
<<<<<<< HEAD
                    BindError::CastError(DataValue::String(value.into()), DataTypeKind::Date)
=======
                    BindError::CastError(DataValue::String(value), crate::types::DataType::Date)
>>>>>>> d492a451
                })?;
                Ok(self.egraph.add(Node::Constant(DataValue::Date(date))))
            }
            DataType::Timestamp(_, _) => {
                let timestamp = value.parse().map_err(|_| {
<<<<<<< HEAD
                    BindError::CastError(DataValue::String(value.into()), DataTypeKind::Timestamp)
=======
                    BindError::CastError(
                        DataValue::String(value),
                        crate::types::DataType::Timestamp,
                    )
>>>>>>> d492a451
                })?;
                Ok(self
                    .egraph
                    .add(Node::Constant(DataValue::Timestamp(timestamp))))
            }
            t => todo!("support typed string: {:?}", t),
        }
    }

    fn bind_like(&mut self, expr: Expr, pattern: Expr, negated: bool) -> Result {
        let expr = self.bind_expr(expr)?;
        let pattern = self.bind_expr(pattern)?;
        let like = self.egraph.add(Node::Like([expr, pattern]));
        if negated {
            Ok(self.egraph.add(Node::Not(like)))
        } else {
            Ok(like)
        }
    }

    fn bind_between(&mut self, expr: Expr, negated: bool, low: Expr, high: Expr) -> Result {
        let expr = self.bind_expr(expr)?;
        let low = self.bind_expr(low)?;
        let high = self.bind_expr(high)?;
        let left = self.egraph.add(Node::GtEq([expr, low]));
        let right = self.egraph.add(Node::LtEq([expr, high]));
        let between = self.egraph.add(Node::And([left, right]));
        if negated {
            Ok(self.egraph.add(Node::Not(between)))
        } else {
            Ok(between)
        }
    }

    fn bind_interval(&mut self, interval: parser::Interval) -> Result {
        let Expr::Value(Value::Number(v, _) | Value::SingleQuotedString(v)) = *interval.value
        else {
            panic!("interval value must be number or string");
        };
        let num = v.parse().expect("interval value is not a number");
        let value = DataValue::Interval(match interval.leading_field {
            Some(DateTimeField::Day) => Interval::from_days(num),
            Some(DateTimeField::Month) => Interval::from_months(num),
            Some(DateTimeField::Year) => Interval::from_years(num),
            f => todo!("Support interval with leading field: {f:?}"),
        });
        Ok(self.egraph.add(Node::Constant(value)))
    }

    fn bind_extract(&mut self, field: DateTimeField, expr: Expr) -> Result {
        let expr = self.bind_expr(expr)?;
        let field = self.egraph.add(Node::Field(field.into()));
        Ok(self.egraph.add(Node::Extract([field, expr])))
    }

    fn bind_case(
        &mut self,
        operand: Option<Box<Expr>>,
        conditions: Vec<Expr>,
        results: Vec<Expr>,
        else_result: Option<Box<Expr>>,
    ) -> Result {
        let operand = operand.map(|expr| self.bind_expr(*expr)).transpose()?;
        let mut case = match else_result {
            Some(expr) => self.bind_expr(*expr)?,
            None => self.egraph.add(Node::null()),
        };
        for (cond, result) in conditions.into_iter().rev().zip(results.into_iter().rev()) {
            let mut cond = self.bind_expr(cond)?;
            if let Some(operand) = operand {
                cond = self.egraph.add(Node::Eq([operand, cond]));
            }
            let mut result = self.bind_expr(result)?;
            (result, case) = self.implicit_type_cast(result, case)?;
            case = self.egraph.add(Node::If([cond, result, case]));
        }
        Ok(case)
    }

    fn bind_in_list(&mut self, expr: Expr, list: Vec<Expr>, negated: bool) -> Result {
        let expr = self.bind_expr(expr)?;
        let list = self.bind_exprs(list)?;
        let in_list = self.egraph.add(Node::In([expr, list]));
        if negated {
            Ok(self.egraph.add(Node::Not(in_list)))
        } else {
            Ok(in_list)
        }
    }

    fn bind_in_subquery(&mut self, expr: Expr, subquery: Query, negated: bool) -> Result {
        let expr = self.bind_expr(expr)?;
        let (subquery, _) = self.bind_query(subquery)?;
        let in_subquery = self.egraph.add(Node::In([expr, subquery]));
        if negated {
            Ok(self.egraph.add(Node::Not(in_subquery)))
        } else {
            Ok(in_subquery)
        }
    }

    fn bind_exists(&mut self, subquery: Query, negated: bool) -> Result {
        let (subquery, _) = self.bind_query(subquery)?;
        let exists = self.egraph.add(Node::Exists(subquery));
        if negated {
            Ok(self.egraph.add(Node::Not(exists)))
        } else {
            Ok(exists)
        }
    }

    fn bind_subquery(&mut self, subquery: Query) -> Result {
        let (id, _) = self.bind_query(subquery)?;
        Ok(self.egraph.add(Node::Max1Row(id)))
    }

    fn bind_substring(
        &mut self,
        expr: Expr,
        from: Option<Box<Expr>>,
        for_: Option<Box<Expr>>,
    ) -> Result {
        let expr = self.bind_expr(expr)?;
        let from = match from {
            Some(expr) => self.bind_expr(*expr)?,
            None => self.egraph.add(Node::Constant(DataValue::Int32(1))),
        };
        let for_ = match for_ {
            Some(expr) => self.bind_expr(*expr)?,
            None => self.egraph.add(Node::Constant(DataValue::Int32(i32::MAX))),
        };
        Ok(self.egraph.add(Node::Substring([expr, from, for_])))
    }

    fn bind_function(&mut self, func: Function) -> Result {
        let mut args = vec![];
        for arg in func.args.clone() {
            // ignore argument name
            let arg = match arg {
                FunctionArg::Named { arg, .. } => arg,
                FunctionArg::Unnamed(arg) => arg,
            };
            match arg {
                FunctionArgExpr::Expr(expr) => args.push(self.bind_expr(expr)?),
                FunctionArgExpr::Wildcard => {
                    // No argument in row count
                    args.clear();
                    break;
                }
                FunctionArgExpr::QualifiedWildcard(_) => todo!("support qualified wildcard"),
            }
        }

        let catalog = self.catalog();
        let Ok((schema_name, function_name)) = split_name(&func.name) else {
            return Err(BindError::BindFunctionError(format!(
                "failed to parse the function name {}",
                func.name
            )));
        };

        // See if the input function is sql udf
        if let Some(ref function_catalog) = catalog.get_function_by_name(schema_name, function_name)
        {
            // Create the brand new `udf_context`
            let Ok(context) =
                UdfContext::create_udf_context(func.args.as_slice(), function_catalog)
            else {
                return Err(BindError::InvalidExpression(
                    "failed to create udf context".to_string(),
                ));
            };

            let mut udf_context = HashMap::new();
            // Bind each expression in the newly created `udf_context`
            for (c, e) in context {
                let Ok(e) = self.bind_expr(e) else {
                    return Err(BindError::BindFunctionError(
                        "failed to bind arguments within the given sql udf".to_string(),
                    ));
                };
                udf_context.insert(c, e);
            }

            // Parse the sql body using `function_catalog`
            let dialect = GenericDialect {};
            let Ok(ast) = Parser::parse_sql(&dialect, &function_catalog.body) else {
                return Err(BindError::InvalidSQL);
            };

            // Extract the corresponding udf expression out from `ast`
            let Ok(expr) = UdfContext::extract_udf_expression(ast) else {
                return Err(BindError::InvalidExpression(
                    "failed to bind the sql udf expression".to_string(),
                ));
            };

            let stashed_udf_context = self.udf_context.get_context();

            // Update the `udf_context` in `Binder` before binding
            self.udf_context.update_context(udf_context);

            // Bind the expression in sql udf body
            let Ok(bind_result) = self.bind_expr(expr) else {
                return Err(BindError::InvalidExpression(
                    "failed to bind the expression".to_string(),
                ));
            };

            // Restore the context after binding
            // to avoid affecting the potential subsequent binding(s)
            self.udf_context.update_context(stashed_udf_context);

            return Ok(bind_result);
        }

        let node = match func.name.to_string().to_lowercase().as_str() {
            "count" if args.is_empty() => Node::RowCount,
            "count" if func.distinct => Node::CountDistinct(args[0]),
            "count" => Node::Count(args[0]),
            "max" => Node::Max(args[0]),
            "min" => Node::Min(args[0]),
            "sum" => Node::Sum(args[0]),
            "avg" => {
                let sum = self.egraph.add(Node::Sum(args[0]));
                let count = self.egraph.add(Node::Count(args[0]));
                Node::Div([sum, count])
            }
            "first" => Node::First(args[0]),
            "last" => Node::Last(args[0]),
            "replace" => Node::Replace([args[0], args[1], args[2]]),
            "row_number" => Node::RowNumber,
            name => todo!("Unsupported function: {}", name),
        };
        let mut id = self.egraph.add(node);
        if let Some(window) = func.over {
            id = self.bind_window_function(id, window)?;
        }
        Ok(id)
    }

    fn bind_window_function(&mut self, func: Id, window: WindowType) -> Result {
        let window = match window {
            WindowType::WindowSpec(window) => window,
            WindowType::NamedWindow(_) => return Err(BindError::Todo("named window".into())),
        };
        if !self.node(func).is_window_function() {
            return Err(BindError::NotAgg(self.node(func).to_string()));
        }
        if !self.overs(func).is_empty() {
            return Err(BindError::NestedWindow);
        }
        let partitionby = self.bind_exprs(window.partition_by)?;
        let orderby = self.bind_orderby(window.order_by)?;
        if window.window_frame.is_some() {
            todo!("support window frame");
        }
        Ok(self.egraph.add(Node::Over([func, partitionby, orderby])))
    }

    /// Add optional type cast to the expressions to make them return the same type.
    fn implicit_type_cast(&mut self, mut id1: Id, mut id2: Id) -> Result<(Id, Id)> {
        let ty1 = self.type_(id1)?;
        let ty2 = self.type_(id2)?;
        if let Some(compatible_type) = ty1.union(&ty2) {
            if compatible_type != ty1 {
                let id = self.egraph.add(Node::Type(compatible_type.clone()));
                id1 = self.egraph.add(Node::Cast([id, id1]));
            }
            if compatible_type != ty2 {
                let id = self.egraph.add(Node::Type(compatible_type));
                id2 = self.egraph.add(Node::Cast([id, id2]));
            }
        }
        Ok((id1, id2))
    }
}

impl From<Value> for DataValue {
    fn from(v: Value) -> Self {
        match v {
            Value::Number(n, _) => {
                if let Ok(int) = n.parse::<i32>() {
                    Self::Int32(int)
                } else if let Ok(bigint) = n.parse::<i64>() {
                    Self::Int64(bigint)
                } else if let Ok(decimal) = n.parse::<Decimal>() {
                    Self::Decimal(decimal)
                } else {
                    panic!("invalid digit: {}", n);
                }
            }
            Value::SingleQuotedString(s) => Self::String(s.into()),
            Value::DoubleQuotedString(s) => Self::String(s.into()),
            Value::Boolean(b) => Self::Bool(b),
            Value::Null => Self::Null,
            _ => todo!("parse value: {:?}", v),
        }
    }
}<|MERGE_RESOLUTION|>--- conflicted
+++ resolved
@@ -113,28 +113,7 @@
             return Ok(*id);
         }
 
-<<<<<<< HEAD
         self.find_alias(column_name, table_name.map(|s| s.as_str()))
-=======
-        let map = self
-            .current_ctx()
-            .column_aliases
-            .get(column_name)
-            .ok_or_else(|| BindError::InvalidColumn(column_name.into()))?;
-        if let Some(table_name) = table_name {
-            map.get(table_name)
-                .cloned()
-                .ok_or_else(|| BindError::InvalidTable(table_name.clone()))
-        } else if map.len() == 1 {
-            Ok(*map.values().next().unwrap())
-        } else {
-            let use_ = map
-                .keys()
-                .map(|table_name| format!("\"{table_name}.{column_name}\""))
-                .join(" or ");
-            Err(BindError::AmbiguousColumn(column_name.into(), use_))
-        }
->>>>>>> d492a451
     }
 
     fn bind_binary_op(&mut self, left: Expr, op: BinaryOperator, right: Expr) -> Result {
@@ -195,24 +174,19 @@
         match data_type {
             DataType::Date => {
                 let date = value.parse().map_err(|_| {
-<<<<<<< HEAD
-                    BindError::CastError(DataValue::String(value.into()), DataTypeKind::Date)
-=======
-                    BindError::CastError(DataValue::String(value), crate::types::DataType::Date)
->>>>>>> d492a451
+                    BindError::CastError(
+                        DataValue::String(value.into()),
+                        crate::types::DataType::Date,
+                    )
                 })?;
                 Ok(self.egraph.add(Node::Constant(DataValue::Date(date))))
             }
             DataType::Timestamp(_, _) => {
                 let timestamp = value.parse().map_err(|_| {
-<<<<<<< HEAD
-                    BindError::CastError(DataValue::String(value.into()), DataTypeKind::Timestamp)
-=======
                     BindError::CastError(
-                        DataValue::String(value),
+                        DataValue::String(value.into()),
                         crate::types::DataType::Timestamp,
                     )
->>>>>>> d492a451
                 })?;
                 Ok(self
                     .egraph
