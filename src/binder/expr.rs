// Copyright 2023 RisingLight Project Authors. Licensed under Apache-2.0.

use rust_decimal::Decimal;

use super::*;
use crate::parser::{
    self, BinaryOperator, DataType, DateTimeField, Expr, Function, FunctionArg, FunctionArgExpr,
    UnaryOperator, Value,
};
use crate::types::{DataTypeKind, DataValue, Interval};

impl Binder {
    /// Bind an expression.
    pub fn bind_expr(&mut self, expr: Expr) -> Result {
        let id = match expr {
            Expr::Value(v) => Ok(self.egraph.add(Node::Constant(v.into()))),
            Expr::Identifier(ident) => self.bind_ident([ident]),
            Expr::CompoundIdentifier(idents) => self.bind_ident(idents),
            Expr::BinaryOp { left, op, right } => self.bind_binary_op(*left, op, *right),
            Expr::UnaryOp { op, expr } => self.bind_unary_op(op, *expr),
            Expr::Nested(expr) => self.bind_expr(*expr),
            Expr::Cast { expr, data_type } => self.bind_cast(*expr, data_type),
            Expr::Function(func) => self.bind_function(func),
            Expr::IsNull(expr) => self.bind_is_null(*expr),
            Expr::IsNotNull(expr) => {
                let isnull = self.bind_is_null(*expr)?;
                Ok(self.egraph.add(Node::Not(isnull)))
            }
            Expr::TypedString { data_type, value } => self.bind_typed_string(data_type, value),
            Expr::Like {
                negated,
                expr,
                pattern,
                ..
            } => self.bind_like(*expr, *pattern, negated),
            Expr::Between {
                expr,
                negated,
                low,
                high,
            } => self.bind_between(*expr, negated, *low, *high),
            Expr::Interval(interval) => self.bind_interval(interval),
            Expr::Extract { field, expr } => self.bind_extract(field, *expr),
<<<<<<< HEAD
            Expr::Case {
                operand,
                conditions,
                results,
                else_result,
            } => self.bind_case(operand, conditions, results, else_result),
            Expr::InList {
                expr,
                list,
                negated,
            } => self.bind_in_list(*expr, list, negated),
=======
            Expr::Substring {
                expr,
                substring_from,
                substring_for,
            } => self.bind_substring(*expr, substring_from, substring_for),
>>>>>>> 424db3f0
            _ => todo!("bind expression: {:?}", expr),
        }?;
        self.type_(id)?;
        Ok(id)
    }

    /// Bind a list of expressions.
    pub fn bind_exprs(&mut self, exprs: Vec<Expr>) -> Result {
        let list = exprs
            .into_iter()
            .map(|expr| self.bind_expr(expr))
            .try_collect()?;
        Ok(self.egraph.add(Node::List(list)))
    }

    fn bind_ident(&mut self, idents: impl IntoIterator<Item = Ident>) -> Result {
        let idents = idents
            .into_iter()
            .map(|ident| Ident::new(ident.value.to_lowercase()))
            .collect_vec();
        let (_schema_name, table_name, column_name) = match idents.as_slice() {
            [column] => (None, None, &column.value),
            [table, column] => (None, Some(&table.value), &column.value),
            [schema, table, column] => (Some(&schema.value), Some(&table.value), &column.value),
            _ => return Err(BindError::InvalidTableName(idents)),
        };
        let map = self
            .current_ctx()
            .aliases
            .get(column_name)
            .ok_or_else(|| BindError::InvalidColumn(column_name.into()))?;
        if let Some(table_name) = table_name {
            map.get(table_name)
                .cloned()
                .ok_or_else(|| BindError::InvalidTable(table_name.clone()))
        } else if map.len() == 1 {
            Ok(*map.values().next().unwrap())
        } else {
            let use_ = map
                .keys()
                .map(|table_name| format!("\"{table_name}.{column_name}\""))
                .join(" or ");
            Err(BindError::AmbiguousColumn(column_name.into(), use_))
        }
    }

    fn bind_binary_op(&mut self, left: Expr, op: BinaryOperator, right: Expr) -> Result {
        use BinaryOperator::*;

        let l = self.bind_expr(left)?;
        let r = self.bind_expr(right)?;
        let node = match op {
            Plus => Node::Add([l, r]),
            Minus => Node::Sub([l, r]),
            Multiply => Node::Mul([l, r]),
            Divide => Node::Div([l, r]),
            Modulo => Node::Mod([l, r]),
            StringConcat => Node::StringConcat([l, r]),
            Gt => Node::Gt([l, r]),
            Lt => Node::Lt([l, r]),
            GtEq => Node::GtEq([l, r]),
            LtEq => Node::LtEq([l, r]),
            Eq => Node::Eq([l, r]),
            NotEq => Node::NotEq([l, r]),
            And => Node::And([l, r]),
            Or => Node::Or([l, r]),
            Xor => Node::Xor([l, r]),
            _ => todo!("bind binary op: {:?}", op),
        };
        Ok(self.egraph.add(node))
    }

    fn bind_unary_op(&mut self, op: UnaryOperator, expr: Expr) -> Result {
        use UnaryOperator::*;
        let expr = self.bind_expr(expr)?;
        Ok(match op {
            Plus => expr,
            Minus => self.egraph.add(Node::Neg(expr)),
            Not => self.egraph.add(Node::Not(expr)),
            _ => todo!("bind unary operator: {:?}", op),
        })
    }

    fn bind_cast(&mut self, expr: Expr, mut ty: DataType) -> Result {
        let expr = self.bind_expr(expr)?;
        // workaround for 'BLOB'
        if let DataType::Custom(name, _modifiers) = &ty {
            if name.0.len() == 1 && name.0[0].value.to_lowercase() == "blob" {
                ty = DataType::Blob(None);
            }
        }
        let ty = self.egraph.add(Node::Type((&ty).into()));
        Ok(self.egraph.add(Node::Cast([ty, expr])))
    }

    fn bind_is_null(&mut self, expr: Expr) -> Result {
        let expr = self.bind_expr(expr)?;
        Ok(self.egraph.add(Node::IsNull(expr)))
    }

    fn bind_typed_string(&mut self, data_type: DataType, value: String) -> Result {
        match data_type {
            DataType::Date => {
                let date = value.parse().map_err(|_| {
                    BindError::CastError(DataValue::String(value), DataTypeKind::Date)
                })?;
                Ok(self.egraph.add(Node::Constant(DataValue::Date(date))))
            }
            t => todo!("support typed string: {:?}", t),
        }
    }

    fn bind_like(&mut self, expr: Expr, pattern: Expr, negated: bool) -> Result {
        let expr = self.bind_expr(expr)?;
        let pattern = self.bind_expr(pattern)?;
        let like = self.egraph.add(Node::Like([expr, pattern]));
        if negated {
            Ok(self.egraph.add(Node::Not(like)))
        } else {
            Ok(like)
        }
    }

    fn bind_between(&mut self, expr: Expr, negated: bool, low: Expr, high: Expr) -> Result {
        let expr = self.bind_expr(expr)?;
        let low = self.bind_expr(low)?;
        let high = self.bind_expr(high)?;
        let left = self.egraph.add(Node::GtEq([expr, low]));
        let right = self.egraph.add(Node::LtEq([expr, high]));
        let between = self.egraph.add(Node::And([left, right]));
        if negated {
            Ok(self.egraph.add(Node::Not(between)))
        } else {
            Ok(between)
        }
    }

    fn bind_interval(&mut self, interval: parser::Interval) -> Result {
        let Expr::Value(Value::Number(v, _) | Value::SingleQuotedString(v)) = *interval.value else {
            panic!("interval value must be number or string");
        };
        let num = v.parse().expect("interval value is not a number");
        let value = DataValue::Interval(match interval.leading_field {
            Some(DateTimeField::Day) => Interval::from_days(num),
            Some(DateTimeField::Month) => Interval::from_months(num),
            Some(DateTimeField::Year) => Interval::from_years(num),
            f => todo!("Support interval with leading field: {f:?}"),
        });
        Ok(self.egraph.add(Node::Constant(value)))
    }

    fn bind_extract(&mut self, field: DateTimeField, expr: Expr) -> Result {
        let expr = self.bind_expr(expr)?;
        let field = self.egraph.add(Node::Field(field.into()));
        Ok(self.egraph.add(Node::Extract([field, expr])))
    }

<<<<<<< HEAD
    fn bind_case(
        &mut self,
        operand: Option<Box<Expr>>,
        conditions: Vec<Expr>,
        results: Vec<Expr>,
        else_result: Option<Box<Expr>>,
    ) -> Result {
        let operand = operand.map(|expr| self.bind_expr(*expr)).transpose()?;
        let mut case = match else_result {
            Some(expr) => self.bind_expr(*expr)?,
            None => self.egraph.add(Node::null()),
        };
        for (cond, result) in conditions.into_iter().rev().zip(results.into_iter().rev()) {
            let mut cond = self.bind_expr(cond)?;
            if let Some(operand) = operand {
                cond = self.egraph.add(Node::Eq([operand, cond]));
            }
            let mut result = self.bind_expr(result)?;
            (result, case) = self.implicit_type_cast(result, case)?;
            case = self.egraph.add(Node::If([cond, result, case]));
        }
        Ok(case)
    }

    fn bind_in_list(&mut self, expr: Expr, list: Vec<Expr>, negated: bool) -> Result {
        let expr = self.bind_expr(expr)?;
        let list = self.bind_exprs(list)?;
        let in_list = self.egraph.add(Node::In([expr, list]));
        if negated {
            Ok(self.egraph.add(Node::Not(in_list)))
        } else {
            Ok(in_list)
        }
=======
    fn bind_substring(
        &mut self,
        expr: Expr,
        from: Option<Box<Expr>>,
        for_: Option<Box<Expr>>,
    ) -> Result {
        let expr = self.bind_expr(expr)?;
        let from = match from {
            Some(expr) => self.bind_expr(*expr)?,
            None => self.egraph.add(Node::Constant(DataValue::Int32(1))),
        };
        let for_ = match for_ {
            Some(expr) => self.bind_expr(*expr)?,
            None => self.egraph.add(Node::Constant(DataValue::Int32(i32::MAX))),
        };
        Ok(self.egraph.add(Node::Substring([expr, from, for_])))
>>>>>>> 424db3f0
    }

    fn bind_function(&mut self, func: Function) -> Result {
        let mut args = vec![];
        for arg in func.args {
            // ignore argument name
            let arg = match arg {
                FunctionArg::Named { arg, .. } => arg,
                FunctionArg::Unnamed(arg) => arg,
            };
            match arg {
                FunctionArgExpr::Expr(expr) => args.push(self.bind_expr(expr)?),
                FunctionArgExpr::Wildcard => {
                    // No argument in row count
                    args.clear();
                    break;
                }
                FunctionArgExpr::QualifiedWildcard(_) => todo!("support qualified wildcard"),
            }
        }
        let node = match func.name.to_string().to_lowercase().as_str() {
            "count" if args.is_empty() => Node::RowCount,
            "count" => Node::Count(args[0]),
            "max" => Node::Max(args[0]),
            "min" => Node::Min(args[0]),
            "sum" => Node::Sum(args[0]),
            "avg" => {
                let sum = self.egraph.add(Node::Sum(args[0]));
                let count = self.egraph.add(Node::Count(args[0]));
                Node::Div([sum, count])
            }
            "first" => Node::First(args[0]),
            "last" => Node::Last(args[0]),
            "replace" => Node::Replace([args[0], args[1], args[2]]),
            "row_number" => Node::RowNumber,
            name => todo!("Unsupported function: {}", name),
        };
        let mut id = self.egraph.add(node);
        if let Some(window) = func.over {
            id = self.bind_window_function(id, window)?;
        }
        Ok(id)
    }

    fn bind_window_function(&mut self, func: Id, window: WindowType) -> Result {
        let window = match window {
            WindowType::WindowSpec(window) => window,
            WindowType::NamedWindow(_) => return Err(BindError::Todo("named window".into())),
        };
        if !self.node(func).is_window_function() {
            return Err(BindError::NotAgg(self.node(func).to_string()));
        }
        if !self.overs(func).is_empty() {
            return Err(BindError::NestedWindow);
        }
        let partitionby = self.bind_exprs(window.partition_by)?;
        let orderby = self.bind_orderby(window.order_by)?;
        if window.window_frame.is_some() {
            todo!("support window frame");
        }
        Ok(self.egraph.add(Node::Over([func, partitionby, orderby])))
    }

    /// Add optional type cast to the expressions to make them return the same type.
    fn implicit_type_cast(&mut self, mut id1: Id, mut id2: Id) -> Result<(Id, Id)> {
        let ty1 = self.type_(id1)?;
        let ty2 = self.type_(id2)?;
        if let Some(compatible_type) = ty1.union(&ty2) {
            if compatible_type != ty1 {
                let id = self.egraph.add(Node::Type(compatible_type.kind()));
                id1 = self.egraph.add(Node::Cast([id, id1]));
            }
            if compatible_type != ty2 {
                let id = self.egraph.add(Node::Type(compatible_type.kind()));
                id2 = self.egraph.add(Node::Cast([id, id2]));
            }
        }
        Ok((id1, id2))
    }
}

impl From<Value> for DataValue {
    fn from(v: Value) -> Self {
        match v {
            Value::Number(n, _) => {
                if let Ok(int) = n.parse::<i32>() {
                    Self::Int32(int)
                } else if let Ok(bigint) = n.parse::<i64>() {
                    Self::Int64(bigint)
                } else if let Ok(decimal) = n.parse::<Decimal>() {
                    Self::Decimal(decimal)
                } else {
                    panic!("invalid digit: {}", n);
                }
            }
            Value::SingleQuotedString(s) => Self::String(s),
            Value::DoubleQuotedString(s) => Self::String(s),
            Value::Boolean(b) => Self::Bool(b),
            Value::Null => Self::Null,
            _ => todo!("parse value: {:?}", v),
        }
    }
}<|MERGE_RESOLUTION|>--- conflicted
+++ resolved
@@ -41,7 +41,11 @@
             } => self.bind_between(*expr, negated, *low, *high),
             Expr::Interval(interval) => self.bind_interval(interval),
             Expr::Extract { field, expr } => self.bind_extract(field, *expr),
-<<<<<<< HEAD
+            Expr::Substring {
+                expr,
+                substring_from,
+                substring_for,
+            } => self.bind_substring(*expr, substring_from, substring_for),
             Expr::Case {
                 operand,
                 conditions,
@@ -53,13 +57,6 @@
                 list,
                 negated,
             } => self.bind_in_list(*expr, list, negated),
-=======
-            Expr::Substring {
-                expr,
-                substring_from,
-                substring_for,
-            } => self.bind_substring(*expr, substring_from, substring_for),
->>>>>>> 424db3f0
             _ => todo!("bind expression: {:?}", expr),
         }?;
         self.type_(id)?;
@@ -217,7 +214,6 @@
         Ok(self.egraph.add(Node::Extract([field, expr])))
     }
 
-<<<<<<< HEAD
     fn bind_case(
         &mut self,
         operand: Option<Box<Expr>>,
@@ -251,7 +247,8 @@
         } else {
             Ok(in_list)
         }
-=======
+    }
+
     fn bind_substring(
         &mut self,
         expr: Expr,
@@ -268,7 +265,6 @@
             None => self.egraph.add(Node::Constant(DataValue::Int32(i32::MAX))),
         };
         Ok(self.egraph.add(Node::Substring([expr, from, for_])))
->>>>>>> 424db3f0
     }
 
     fn bind_function(&mut self, func: Function) -> Result {
