--- conflicted
+++ resolved
@@ -93,24 +93,17 @@
                     && !alias.columns.is_empty()
                 {
                     // 'as t(a, b, ..)'
-<<<<<<< HEAD
                     alias
                         .columns
                         .iter()
-                        .map(|c| Some(c.value.to_lowercase()))
+                        .map(|c| Some(c.name.value.to_lowercase()))
                         .collect()
-=======
-                    let table_name = &alias.name.value;
-                    for (column, id) in alias.columns.iter().zip(self.schema(id)) {
-                        self.add_alias(column.name.value.to_lowercase(), table_name.clone(), id);
-                    }
->>>>>>> c41cd65c
                 } else {
                     ctx.output_aliases
                 };
                 (id, column_aliases, table_alias.to_string())
             }
-            _ => return Err(BindError::Todo("bind table factor".into())),
+            _ => return Err(ErrorKind::Todo("bind table factor".into()).with_spanned(&table)),
         };
         // resolve column conflicts
         let id = self.add_proj_if_conflict(id);
@@ -170,9 +163,9 @@
                 Ok((ty, JoinOrApply::Apply))
             }
             op => {
-                return Err(BindError::Todo(format!(
-                    "unsupported join operator: {op:?}"
-                )))
+                return Err(
+                    ErrorKind::Todo(format!("unsupported join operator: {op:?}")).with_spanned(&op),
+                )
             }
         }
     }
