// Copyright 2024 RisingLight Project Authors. Licensed under Apache-2.0.

use std::path::PathBuf;
use std::str::FromStr;

use serde::{Deserialize, Serialize};

use super::*;

#[derive(Debug, PartialEq, PartialOrd, Ord, Hash, Eq, Clone, Serialize, Deserialize)]
pub struct ExtSource {
    pub path: PathBuf,
    pub format: FileFormat,
}

/// File format.
#[derive(Debug, PartialEq, PartialOrd, Ord, Hash, Eq, Clone, Serialize, Deserialize)]
pub enum FileFormat {
    Csv {
        /// Delimiter to parse.
        delimiter: char,
        /// Quote to use.
        quote: char,
        /// Escape character to use.
        escape: Option<char>,
        /// Whether or not the file has a header line.
        header: bool,
    },
}

impl std::fmt::Display for ExtSource {
    fn fmt(&self, f: &mut std::fmt::Formatter<'_>) -> std::fmt::Result {
        write!(f, "{self:?}")
    }
}

impl std::fmt::Display for FileFormat {
    fn fmt(&self, f: &mut std::fmt::Formatter<'_>) -> std::fmt::Result {
        write!(f, "{self:?}")
    }
}

impl FromStr for ExtSource {
    type Err = ();
    fn from_str(_s: &str) -> std::result::Result<Self, Self::Err> {
        Err(())
    }
}

impl Binder {
    pub(super) fn bind_copy(
        &mut self,
        source: CopySource,
        to: bool,
        target: CopyTarget,
        options: &[CopyOption],
    ) -> Result {
        let (table_name, columns) = match source {
            CopySource::Table {
                table_name,
                columns,
            } => (table_name, columns),
            CopySource::Query(_) => return Err(BindError::Todo("copy from query".into())),
        };
        let (table, _) = self.bind_table_id(&table_name)?;

        let cols = self.bind_table_columns(&table_name, &columns)?;

        let ext_source = self.egraph.add(Node::ExtSource(ExtSource {
            path: match target {
                CopyTarget::File { filename } => filename.into(),
                t => todo!("unsupported copy target: {:?}", t),
            },
            format: FileFormat::from_options(options),
        }));

        let copy = if to {
            // COPY <source_table> TO <dest_file>
            let true_ = self.egraph.add(Node::true_());
            let scan = self.egraph.add(Node::Scan([table, cols, true_]));
            self.egraph.add(Node::CopyTo([ext_source, scan]))
        } else {
            // COPY <dest_table> FROM <source_file>
<<<<<<< HEAD
            let types = self.type_(cols)?.kind();
=======
            if is_internal {
                return Err(BindError::NotSupportedOnInternalTable);
            }
            let types = self.type_(cols)?;
>>>>>>> 726cb22f
            let types = self.egraph.add(Node::Type(types));
            let copy = self.egraph.add(Node::CopyFrom([ext_source, types]));
            self.egraph.add(Node::Insert([table, cols, copy]))
        };

        Ok(copy)
    }
}

impl FileFormat {
    /// Create from copy options.
    pub fn from_options(options: &[CopyOption]) -> Self {
        let mut delimiter = ',';
        let mut quote = '"';
        let mut escape = None;
        let mut header = false;
        for opt in options {
            match opt {
                CopyOption::Format(fmt) => {
                    assert_eq!(fmt.value.to_lowercase(), "csv", "only support CSV format")
                }
                CopyOption::Delimiter(c) => delimiter = *c,
                CopyOption::Header(b) => header = *b,
                CopyOption::Quote(c) => quote = *c,
                CopyOption::Escape(c) => escape = Some(*c),
                o => panic!("unsupported copy option: {:?}", o),
            }
        }
        FileFormat::Csv {
            delimiter,
            quote,
            escape,
            header,
        }
    }
}<|MERGE_RESOLUTION|>--- conflicted
+++ resolved
@@ -81,14 +81,7 @@
             self.egraph.add(Node::CopyTo([ext_source, scan]))
         } else {
             // COPY <dest_table> FROM <source_file>
-<<<<<<< HEAD
-            let types = self.type_(cols)?.kind();
-=======
-            if is_internal {
-                return Err(BindError::NotSupportedOnInternalTable);
-            }
             let types = self.type_(cols)?;
->>>>>>> 726cb22f
             let types = self.egraph.add(Node::Type(types));
             let copy = self.egraph.add(Node::CopyFrom([ext_source, types]));
             self.egraph.add(Node::Insert([table, cols, copy]))
