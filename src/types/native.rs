--- conflicted
+++ resolved
@@ -31,13 +31,8 @@
 }
 
 impl_native!(
-<<<<<<< HEAD
-    u8, u16, u32, u64, usize, i8, i16, i32, i64, isize, f32, f64, bool, Decimal, Date, Interval
-);
-
-impl_numeric!(u8, u16, u32, u64, usize, i8, i16, i32, i64, isize, f32, f64, bool);
-=======
     u8, u16, u32, u64, usize, i8, i16, i32, i64, isize, f32, f64, F32, F64, bool, Decimal, Date,
     Interval
 );
->>>>>>> 8b269d13
+
+impl_numeric!(u8, u16, u32, u64, usize, i8, i16, i32, i64, isize, f32, f64, bool);