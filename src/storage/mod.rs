--- conflicted
+++ resolved
@@ -80,17 +80,10 @@
 
     fn get_table(&self, table_id: TableRefId) -> StorageResult<Self::Table>;
 
-<<<<<<< HEAD
-    fn drop_table(
-        &self,
-        table_id: TableRefId,
-    ) -> impl Future<Output = StorageResult<()>> + Send + '_;
+    fn drop_table(&self, table_id: TableRefId) -> impl Future<Output = StorageResult<()>> + Send;
 
     // XXX: remove this
     fn as_disk(&self) -> Option<&SecondaryStorage>;
-=======
-    fn drop_table(&self, table_id: TableRefId) -> impl Future<Output = StorageResult<()>> + Send;
->>>>>>> 650c9c71
 }
 
 /// A table in the storage engine. [`Table`] is by default a reference to a table,
