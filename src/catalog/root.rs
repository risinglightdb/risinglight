// Copyright 2024 RisingLight Project Authors. Licensed under Apache-2.0.

use std::collections::HashMap;
use std::sync::{Arc, Mutex};

use super::function::FunctionCatalog;
use super::*;
use crate::parser;
use crate::planner::RecExpr;

/// The root of all catalogs.
pub struct RootCatalog {
    inner: Mutex<Inner>,
}

#[derive(Default)]
struct Inner {
    schema_idxs: HashMap<String, SchemaId>,
    schemas: HashMap<SchemaId, SchemaCatalog>,
    next_schema_id: SchemaId,
}

impl Default for RootCatalog {
    fn default() -> Self {
        Self::new()
    }
}

impl RootCatalog {
    pub fn new() -> RootCatalog {
        let mut inner = Inner::default();
        inner.add_system_schema();
        inner.add_schema(Self::DEFAULT_SCHEMA_NAME.into()).unwrap();
        RootCatalog {
            inner: Mutex::new(inner),
        }
    }

    pub fn all_schemas(&self) -> HashMap<SchemaId, SchemaCatalog> {
        let inner = self.inner.lock().unwrap();
        inner.schemas.clone()
    }

    pub fn get_schema_id_by_name(&self, name: &str) -> Option<SchemaId> {
        let inner = self.inner.lock().unwrap();
        inner.schema_idxs.get(name).cloned()
    }

    pub fn get_schema_by_id(&self, schema_id: SchemaId) -> Option<SchemaCatalog> {
        let inner = self.inner.lock().unwrap();
        inner.schemas.get(&schema_id).cloned()
    }

    pub fn get_schema_by_name(&self, name: &str) -> Option<SchemaCatalog> {
        let inner = self.inner.lock().unwrap();
        let id = inner.schema_idxs.get(name)?;
        inner.schemas.get(id).cloned()
    }

    pub fn get_table(&self, table_ref_id: &TableRefId) -> Option<Arc<TableCatalog>> {
        let schema = self.get_schema_by_id(table_ref_id.schema_id)?;
        schema.get_table_by_id(table_ref_id.table_id)
    }

    pub fn get_table_by_name(&self, name: &str) -> Option<Arc<TableCatalog>> {
        let name = name.to_lowercase();
        let (schema_name, table_name) = split_name(&name)?;
        let ref_id = self.get_table_id_by_name(schema_name, table_name)?;
        self.get_table(&ref_id)
    }

    pub fn get_column(&self, column_ref_id: &ColumnRefId) -> Option<ColumnCatalog> {
        self.get_table(&column_ref_id.table())?
            .get_column_by_id(column_ref_id.column_id)
    }

    pub fn add_table(
        &self,
        schema_id: SchemaId,
        name: String,
        columns: Vec<ColumnCatalog>,
        ordered_pk_ids: Vec<ColumnId>,
    ) -> Result<TableId, CatalogError> {
        let mut inner = self.inner.lock().unwrap();
        let schema = inner.schemas.get_mut(&schema_id).unwrap();
        schema.add_table(name, columns, ordered_pk_ids)
    }

    pub fn add_view(
        &self,
        schema_id: SchemaId,
        name: String,
        columns: Vec<ColumnCatalog>,
        query: RecExpr,
    ) -> Result<TableId, CatalogError> {
        let mut inner = self.inner.lock().unwrap();
        let schema = inner.schemas.get_mut(&schema_id).unwrap();
        schema.add_view(name, columns, query)
    }

    pub fn drop_table(&self, table_ref_id: TableRefId) {
        let mut inner = self.inner.lock().unwrap();
        let schema = inner.schemas.get_mut(&table_ref_id.schema_id).unwrap();
        schema.delete_table(table_ref_id.table_id);
    }

    pub fn get_table_id_by_name(&self, schema_name: &str, table_name: &str) -> Option<TableRefId> {
        let schema = self.get_schema_by_name(schema_name)?;
        let table = schema.get_table_by_name(table_name)?;

        Some(TableRefId {
            schema_id: schema.id(),
            table_id: table.id(),
        })
    }

<<<<<<< HEAD
    pub const DEFAULT_SCHEMA_NAME: &str = "postgres";
    pub const SYSTEM_SCHEMA_NAME: &str = "pg_catalog";
    pub const SYSTEM_SCHEMA_ID: TableId = 0;
=======
    pub fn get_function_by_name(
        &self,
        schema_name: &str,
        function_name: &str,
    ) -> Option<Arc<FunctionCatalog>> {
        let schema = self.get_schema_by_name(schema_name)?;
        schema.get_function_by_name(function_name)
    }

    pub fn create_function(
        &self,
        schema_name: String,
        name: String,
        arg_types: Vec<DataType>,
        return_type: DataType,
        language: String,
        body: String,
    ) {
        let schema_idx = self.get_schema_id_by_name(&schema_name).unwrap();
        let mut inner = self.inner.lock().unwrap();
        let schema = inner.schemas.get_mut(&schema_idx).unwrap();
        schema.create_function(name, arg_types, return_type, language, body);
    }
>>>>>>> 650c9c71
}

impl Inner {
    fn add_schema(&mut self, name: String) -> Result<SchemaId, CatalogError> {
        if self.schema_idxs.contains_key(&name) {
            return Err(CatalogError::Duplicated("schema", name));
        }
        let schema_id = self.next_schema_id;
        self.next_schema_id += 1;
        let schema_catalog = SchemaCatalog::new(schema_id, name.clone());
        self.schema_idxs.insert(name, schema_id);
        self.schemas.insert(schema_id, schema_catalog);
        Ok(schema_id)
    }

    fn add_system_schema(&mut self) {
        let schema_id = self
            .add_schema(RootCatalog::SYSTEM_SCHEMA_NAME.into())
            .unwrap();
        let system_schema = self.schemas.get_mut(&schema_id).unwrap();
        assert_eq!(schema_id, RootCatalog::SYSTEM_SCHEMA_ID);

        let stmts = parser::parse(CREATE_SYSTEM_TABLE_SQL).unwrap();
        for stmt in stmts {
            let parser::Statement::CreateTable { name, columns, .. } = stmt else {
                panic!("invalid system table sql: {stmt}");
            };
            system_schema
                .add_table(
                    name.to_string(),
                    columns
                        .into_iter()
                        .enumerate()
                        .map(|(cid, col)| {
                            let mut column = ColumnCatalog::from(&col);
                            column.set_id(cid as u32);
                            column
                        })
                        .collect(),
                    vec![],
                )
                .expect("failed to add system table");
        }
    }
}

fn split_name(name: &str) -> Option<(&str, &str)> {
    match name.split('.').collect::<Vec<&str>>()[..] {
        [table] => Some((RootCatalog::DEFAULT_SCHEMA_NAME, table)),
        [schema, table] => Some((schema, table)),
        _ => None,
    }
}

<<<<<<< HEAD
const CREATE_SYSTEM_TABLE_SQL: &str = "
    create table contributors (
        github_id string not null
    );
    create table pg_tables (
        schema_id int not null,
        schema_name string not null,
        table_id int not null,
        table_name string not null
    );
    create table pg_attribute (
        schema_name string not null,
        table_name string not null,
        column_id int not null,
        column_name string not null,
        column_type string not null,
        column_not_null boolean not null
    );
    create table pg_stat (
        schema_name string not null,
        table_name string not null,
        column_name string not null,
        n_row int,
        n_distinct int
    );
";
=======
#[cfg(test)]
mod tests {
    use std::sync::Arc;

    use super::*;

    #[test]
    fn test_root_catalog() {
        let catalog = Arc::new(RootCatalog::new());
        let schema_catalog1 = catalog.get_schema_by_id(0).unwrap();
        assert_eq!(schema_catalog1.id(), 0);
        assert_eq!(schema_catalog1.name(), DEFAULT_SCHEMA_NAME);

        let schema_catalog2 = catalog.get_schema_by_name(DEFAULT_SCHEMA_NAME).unwrap();
        assert_eq!(schema_catalog1.id(), schema_catalog2.id());
        assert_eq!(schema_catalog1.name(), schema_catalog2.name());

        let col = ColumnCatalog::new(0, DataTypeKind::Int32.not_null().to_column("a".into()));
        let table_id = catalog
            .add_table(0, "t".into(), vec![col], false, vec![])
            .unwrap();
        assert_eq!(table_id, 0);
    }
}
>>>>>>> 650c9c71
<|MERGE_RESOLUTION|>--- conflicted
+++ resolved
@@ -114,11 +114,10 @@
         })
     }
 
-<<<<<<< HEAD
-    pub const DEFAULT_SCHEMA_NAME: &str = "postgres";
-    pub const SYSTEM_SCHEMA_NAME: &str = "pg_catalog";
+    pub const DEFAULT_SCHEMA_NAME: &'static str = "postgres";
+    pub const SYSTEM_SCHEMA_NAME: &'static str = "pg_catalog";
     pub const SYSTEM_SCHEMA_ID: TableId = 0;
-=======
+
     pub fn get_function_by_name(
         &self,
         schema_name: &str,
@@ -142,7 +141,6 @@
         let schema = inner.schemas.get_mut(&schema_idx).unwrap();
         schema.create_function(name, arg_types, return_type, language, body);
     }
->>>>>>> 650c9c71
 }
 
 impl Inner {
@@ -197,7 +195,6 @@
     }
 }
 
-<<<<<<< HEAD
 const CREATE_SYSTEM_TABLE_SQL: &str = "
     create table contributors (
         github_id string not null
@@ -223,30 +220,4 @@
         n_row int,
         n_distinct int
     );
-";
-=======
-#[cfg(test)]
-mod tests {
-    use std::sync::Arc;
-
-    use super::*;
-
-    #[test]
-    fn test_root_catalog() {
-        let catalog = Arc::new(RootCatalog::new());
-        let schema_catalog1 = catalog.get_schema_by_id(0).unwrap();
-        assert_eq!(schema_catalog1.id(), 0);
-        assert_eq!(schema_catalog1.name(), DEFAULT_SCHEMA_NAME);
-
-        let schema_catalog2 = catalog.get_schema_by_name(DEFAULT_SCHEMA_NAME).unwrap();
-        assert_eq!(schema_catalog1.id(), schema_catalog2.id());
-        assert_eq!(schema_catalog1.name(), schema_catalog2.name());
-
-        let col = ColumnCatalog::new(0, DataTypeKind::Int32.not_null().to_column("a".into()));
-        let table_id = catalog
-            .add_table(0, "t".into(), vec![col], false, vec![])
-            .unwrap();
-        assert_eq!(table_id, 0);
-    }
-}
->>>>>>> 650c9c71
+";