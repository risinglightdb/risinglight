# RisingLight

[![CI](https://github.com/risinglightdb/risinglight/workflows/CI/badge.svg?branch=main)](https://github.com/risinglightdb/risinglight/actions)

RisingLight is an OLAP database system for educational purpose. It is still in rapid development, and should not be used in production.

## Quick Start

Currently, RisingLight only supports Linux or macOS. If you are familiar with the Rust programming language, you can
start an interactive shell with:

```
cargo run
# or start in release mode
cargo run --release
```

Otherwise, see [Install, Run, and Develop RisingLight](docs/00-develop.md) for more information. We provide
step-by-step guide on how to compile and run RisingLight from scratch.

After successfully building RisingLight, you may import some data and run SQL queries. See [Running TPC-H Queries](docs/01-tpch.md).

## Documentation

All documentation can be found in [docs](docs/) folder. At the same time, dev docs are also available in `make docs`
(latest) or [crates.io](https://docs.rs/risinglight) (stable, to-be-released).

## Roadmap

We plan to release a stable version of RisingLight in the near future, as well as a tutorial on how to build an OLAP database from scratch. See the pinned
[Roadmap](https://github.com/risinglightdb/risinglight/issues/317) issue for more information.

## License

RisingLight is under the Apache 2.0 license. See the [LICENSE](LICENSE) file for details.

## Community

### Governance

See [GOVERNANCE](GOVERNANCE.md) for more information.

### Communication

RisingLight developers are active in a variety of places:

**Slack Channel**

The RisingLight Slack channel is currently hosted in the RisingWave community. You may step in the RisingWave community with the [invitation link](https://join.slack.com/t/risingwave-community/shared_invite/zt-120rft0mr-d8uGk3d~NZiZAQWPnElOfw), and then join the following channels:

* [risinglight-english](https://risingwave-community.slack.com/archives/C030SJRDT4J)
* [risinglight-chinese](https://risingwave-community.slack.com/archives/C02UZDEE4AC)

If the Slack invitation link expires (which normally should not happen), please create an issue :-)

<<<<<<< HEAD
**Wechat Group**
=======
### Other Messaging Apps
>>>>>>> 28acd6c4

If you want to join our active communication group in messaging apps including Discord, Telegram, and WeChat, please send an email to `contact at singularity-data.com` with your user ID. We will then manually invite you to the group.

### Scrum Meeting

The RisingLight scrum meeting is a place where RisingLight project members bring up topics to discuss online. The meeting will be held by default every Wednesday 11am UTC+8 on Zoom if there are topics to discuss.

* The topics should be decided at least 24 hours before the scrum meeting. All topics should be available in one of: (1) GitHub Issue (2) Pull Request for RFC (3) GitHub Discussion.
* Meeting information will be sent to `#risinglight-chinese` or `#risinglight-english` on Slack, based on the preferred language for this week's meeting, at least 24 hours before the scrum meeting.
* The scrum meeting will generally end in 30 minutes.
* If there are no topics to discuss, the meeting will be canceled.

## Contributing

If you have a bug report or feature request, welcome to open an [issue](https://github.com/risinglightdb/risinglight/issues).

If you have any question to discuss, just ping us in Slack channel or other messaging apps, or directly start a discussion on
[GitHub Discussions](https://github.com/risinglightdb/risinglight/discussions).

If you want to contribute code, see [CONTRIBUTING](CONTRIBUTING.md) for more information. Generally, you will need to
pass necessary checks for your changes and sign DCO before submitting PRs. We have plenty of [good first issues](https://github.com/risinglightdb/risinglight/issues?q=is%3Aopen+is%3Aissue+label%3A%22good+first+issue%22). Feel free to ask questions either on GitHub or in our chat groups if you meet any difficulty.

## Acknowledgement

The RisingLight project was initiated by a group of college students who have special interests in developing database systems using modern programming technologies. The project is generously sponsored by [Singularity Data](https://www.singularity-data.com/), a startup innovating the next-generation database systems. Singularity Data is hiring top talents globally to build a cloud-native streaming database from scratch. If interested, please send your CV to `hr at singularity-data.com`.

Welcome to the RisingLight community!<|MERGE_RESOLUTION|>--- conflicted
+++ resolved
@@ -53,11 +53,7 @@
 
 If the Slack invitation link expires (which normally should not happen), please create an issue :-)
 
-<<<<<<< HEAD
-**Wechat Group**
-=======
 ### Other Messaging Apps
->>>>>>> 28acd6c4
 
 If you want to join our active communication group in messaging apps including Discord, Telegram, and WeChat, please send an email to `contact at singularity-data.com` with your user ID. We will then manually invite you to the group.
 
