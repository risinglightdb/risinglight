statement ok
create table t(v1 int, v2 int, v3 int)

query ITIT rowsort
\dt
----
0 pg_catalog 0 contributors
<<<<<<< HEAD
=======
0 pg_catalog 1 pg_tables
0 pg_catalog 2 pg_attribute
0 pg_catalog 3 pg_stat
>>>>>>> d492a451
1 postgres 0 t<|MERGE_RESOLUTION|>--- conflicted
+++ resolved
@@ -5,10 +5,7 @@
 \dt
 ----
 0 pg_catalog 0 contributors
-<<<<<<< HEAD
-=======
 0 pg_catalog 1 pg_tables
 0 pg_catalog 2 pg_attribute
 0 pg_catalog 3 pg_stat
->>>>>>> d492a451
 1 postgres 0 t